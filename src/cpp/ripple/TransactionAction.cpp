//
// XXX Make sure all fields are recognized in transactions.
//

#include <boost/foreach.hpp>
#include <boost/format.hpp>
#include <boost/tuple/tuple_comparison.hpp>
#include <queue>

#include "TransactionEngine.h"

#include "../json/writer.h"

#include "Config.h"
#include "Contract.h"
#include "Interpreter.h"
#include "Log.h"
#include "RippleCalc.h"
#include "TransactionFormats.h"
#include "utils.h"

#define RIPPLE_PATHS_MAX	3










<<<<<<< HEAD
	*/
	uint160	uAuthKeyID=txn.getFieldAccount160(sfRegularKey);
	mTxnAccount->setFieldAccount(sfRegularKey, uAuthKeyID);
=======
>>>>>>> 85a46a59





<<<<<<< HEAD
		if (!uHash)
		{
			Log(lsINFO) << "doAccountSet: unset email hash";

			mTxnAccount->makeFieldAbsent(sfEmailHash);
		}
		else
		{
			Log(lsINFO) << "doAccountSet: set email hash";

			mTxnAccount->setFieldH128(sfEmailHash, uHash);
		}
	}

	//
	// WalletLocator
	//

	if (txn.isFieldPresent(sfWalletLocator))
	{
		uint256		uHash	= txn.getFieldH256(sfWalletLocator);

		if (!uHash)
		{
			Log(lsINFO) << "doAccountSet: unset wallet locator";

			mTxnAccount->makeFieldAbsent(sfEmailHash);
		}
		else
		{
			Log(lsINFO) << "doAccountSet: set wallet locator";

			mTxnAccount->setFieldH256(sfWalletLocator, uHash);
		}
	}

	//
	// MessageKey
	//

	if (!txn.isFieldPresent(sfMessageKey))
	{
		nothing();
	}
	else
	{
		Log(lsINFO) << "doAccountSet: set message key";

		mTxnAccount->setFieldVL(sfMessageKey, txn.getFieldVL(sfMessageKey));
	}

	//
	// Domain
	//

	if (txn.isFieldPresent(sfDomain))
	{
		std::vector<unsigned char>	vucDomain	= txn.getFieldVL(sfDomain);

		if (vucDomain.empty())
		{
			Log(lsINFO) << "doAccountSet: unset domain";

			mTxnAccount->makeFieldAbsent(sfDomain);
		}
		else
		{
			Log(lsINFO) << "doAccountSet: set domain";

			mTxnAccount->setFieldVL(sfDomain, vucDomain);
		}
	}

	//
	// TransferRate
	//

	if (txn.isFieldPresent(sfTransferRate))
	{
		uint32		uRate	= txn.getFieldU32(sfTransferRate);

		if (!uRate || uRate == QUALITY_ONE)
		{
			Log(lsINFO) << "doAccountSet: unset transfer rate";

			mTxnAccount->makeFieldAbsent(sfTransferRate);
		}
		else if (uRate > QUALITY_ONE)
		{
			Log(lsINFO) << "doAccountSet: set transfer rate";

			mTxnAccount->setFieldU32(sfTransferRate, uRate);
		}
		else
		{
			Log(lsINFO) << "doAccountSet: bad transfer rate";

			return temBAD_TRANSFER_RATE;
		}
	}

	Log(lsINFO) << "doAccountSet<";

	return tesSUCCESS;
}


TER TransactionEngine::doTrustSet(const SerializedTransaction& txn)
{
	TER			terResult		= tesSUCCESS;
	Log(lsINFO) << "doTrustSet>";

	const STAmount		saLimitAmount	= txn.getFieldAmount(sfLimitAmount);
	const bool			bQualityIn		= txn.isFieldPresent(sfQualityIn);
	const uint32		uQualityIn		= bQualityIn ? txn.getFieldU32(sfQualityIn) : 0;
	const bool			bQualityOut		= txn.isFieldPresent(sfQualityOut);
	const uint32		uQualityOut		= bQualityIn ? txn.getFieldU32(sfQualityOut) : 0;
	const uint160		uCurrencyID		= saLimitAmount.getCurrency();
	uint160				uDstAccountID	= saLimitAmount.getIssuer();
	const bool			bFlipped		= mTxnAccountID > uDstAccountID;		// true, iff current is not lowest.
	bool				bDelIndex		= false;

	// Check if destination makes sense.

	if (saLimitAmount.isNegative())
	{
		Log(lsINFO) << "doTrustSet: Malformed transaction: Negatived credit limit.";

		return temBAD_AMOUNT;
	}
	else if (!uDstAccountID)
	{
		Log(lsINFO) << "doTrustSet: Malformed transaction: Destination account not specified.";

		return temDST_NEEDED;
	}
	else if (mTxnAccountID == uDstAccountID)
	{
		Log(lsINFO) << "doTrustSet: Malformed transaction: Can not extend credit to self.";

		return temDST_IS_SRC;
	}

	SLE::pointer		sleDst		= entryCache(ltACCOUNT_ROOT, Ledger::getAccountRootIndex(uDstAccountID));
	if (!sleDst)
	{
		Log(lsINFO) << "doTrustSet: Delay transaction: Destination account does not exist.";

		return terNO_DST;
	}

	STAmount		saLimitAllow	= saLimitAmount;
		saLimitAllow.setIssuer(mTxnAccountID);

	SLE::pointer		sleRippleState	= entryCache(ltRIPPLE_STATE, Ledger::getRippleStateIndex(mTxnAccountID, uDstAccountID, uCurrencyID));
	if (sleRippleState)
	{
		// A line exists in one or more directions.
#if 0
		if (!saLimitAmount)
		{
			// Zeroing line.
			uint160		uLowID			= sleRippleState->getFieldAmount(sfLowLimit).getIssuer();
			uint160		uHighID			= sleRippleState->getFieldAmount(sfHighLimit).getIssuer();
			bool		bLow			= uLowID == uSrcAccountID;
			bool		bHigh			= uLowID == uDstAccountID;
			bool		bBalanceZero	= !sleRippleState->getFieldAmount(sfBalance);
			STAmount	saDstLimit		= sleRippleState->getFieldAmount(bSendLow ? sfLowLimit : sfHighLimit);
			bool		bDstLimitZero	= !saDstLimit;

			assert(bLow || bHigh);

			if (bBalanceZero && bDstLimitZero)
			{
				// Zero balance and eliminating last limit.

				bDelIndex	= true;
				terResult	= dirDelete(false, uSrcRef, Ledger::getOwnerDirIndex(mTxnAccountID), sleRippleState->getIndex(), false);
			}
		}
#endif

		if (!bDelIndex)
		{
			sleRippleState->setFieldAmount(bFlipped ? sfHighLimit: sfLowLimit, saLimitAllow);

			if (!bQualityIn)
			{
				nothing();
			}
			else if (uQualityIn)
			{
				sleRippleState->setFieldU32(bFlipped ? sfLowQualityIn : sfHighQualityIn, uQualityIn);
			}
			else
			{
				sleRippleState->makeFieldAbsent(bFlipped ? sfLowQualityIn : sfHighQualityIn);
			}

			if (!bQualityOut)
			{
				nothing();
			}
			else if (uQualityOut)
			{
				sleRippleState->setFieldU32(bFlipped ? sfLowQualityOut : sfHighQualityOut, uQualityOut);
			}
			else
			{
				sleRippleState->makeFieldAbsent(bFlipped ? sfLowQualityOut : sfHighQualityOut);
			}

			entryModify(sleRippleState);
		}

		Log(lsINFO) << "doTrustSet: Modifying ripple line: bDelIndex=" << bDelIndex;
	}
	// Line does not exist.
	else if (!saLimitAmount)
	{
		Log(lsINFO) << "doTrustSet: Redundant: Setting non-existent ripple line to 0.";

		return terNO_LINE_NO_ZERO;
	}
	else
	{
		// Create a new ripple line.
		sleRippleState	= entryCreate(ltRIPPLE_STATE, Ledger::getRippleStateIndex(mTxnAccountID, uDstAccountID, uCurrencyID));

		Log(lsINFO) << "doTrustSet: Creating ripple line: " << sleRippleState->getIndex().ToString();

		sleRippleState->setFieldAmount(sfBalance, STAmount(uCurrencyID, ACCOUNT_ONE));	// Zero balance in currency.
		sleRippleState->setFieldAmount(bFlipped ? sfHighLimit : sfLowLimit, saLimitAllow);
		sleRippleState->setFieldAmount(bFlipped ? sfLowLimit : sfHighLimit, STAmount(uCurrencyID, uDstAccountID));

		if (uQualityIn)
			sleRippleState->setFieldU32(bFlipped ? sfHighQualityIn : sfLowQualityIn, uQualityIn);
		if (uQualityOut)
			sleRippleState->setFieldU32(bFlipped ? sfHighQualityOut : sfLowQualityOut, uQualityOut);

		uint64			uSrcRef;							// Ignored, dirs never delete.

		terResult	= mNodes.dirAdd(uSrcRef, Ledger::getOwnerDirIndex(mTxnAccountID), sleRippleState->getIndex());

		if (tesSUCCESS == terResult)
			terResult	= mNodes.dirAdd(uSrcRef, Ledger::getOwnerDirIndex(uDstAccountID), sleRippleState->getIndex());
	}

	Log(lsINFO) << "doTrustSet<";

	return terResult;
}


/*
TER TransactionEngine::doPasswordFund(const SerializedTransaction& txn)
{
	std::cerr << "doPasswordFund>" << std::endl;

	const uint160		uDstAccountID	= txn.getFieldAccount160(sfDestination);
	SLE::pointer		sleDst			= mTxnAccountID == uDstAccountID
											? mTxnAccount
											: entryCache(ltACCOUNT_ROOT, Ledger::getAccountRootIndex(uDstAccountID));
	if (!sleDst)
	{
		// Destination account does not exist.
		std::cerr << "doPasswordFund: Delay transaction: Destination account does not exist." << std::endl;

		return terSET_MISSING_DST;
	}

	if (sleDst->getFlags() & lsfPasswordSpent)
	{
		sleDst->clearFlag(lsfPasswordSpent);

		std::cerr << "doPasswordFund: Clearing spent." << sleDst->getFlags() << std::endl;

		if (mTxnAccountID != uDstAccountID) {
			std::cerr << "doPasswordFund: Destination modified." << std::endl;

			entryModify(sleDst);
		}
	}

	std::cerr << "doPasswordFund<" << std::endl;

	return tesSUCCESS;
}
*/

// TODO: change to take a fee if there is one there
TER TransactionEngine::doRegularKeySet(const SerializedTransaction& txn)
{
	std::cerr << "doRegularKeySet>" << std::endl;

	if (mTxnAccount->getFlags() & lsfPasswordSpent)
	{
		std::cerr << "doRegularKeySet: Delay transaction: Funds already spent." << std::endl;

		return terFUNDS_SPENT;
	}

	mTxnAccount->setFlag(lsfPasswordSpent);

	TER	terResult	= setAuthorized(txn, false);

	std::cerr << "doRegularKeySet<" << std::endl;

	return terResult;
}


// XXX Need to audit for things like setting accountID not having memory.
TER TransactionEngine::doPayment(const SerializedTransaction& txn, const TransactionEngineParams params)
{
	// Ripple if source or destination is non-native or if there are paths.
	const uint32	uTxFlags		= txn.getFlags();
	const bool		bCreate			= isSetBit(uTxFlags, tfCreateAccount);
	const bool		bPartialPayment	= isSetBit(uTxFlags, tfPartialPayment);
	const bool		bLimitQuality	= isSetBit(uTxFlags, tfLimitQuality);
	const bool		bNoRippleDirect	= isSetBit(uTxFlags, tfNoRippleDirect);
	const bool		bPaths			= txn.isFieldPresent(sfPaths);
	const bool		bMax			= txn.isFieldPresent(sfSendMax);
	const uint160	uDstAccountID	= txn.getFieldAccount160(sfDestination);
	const STAmount	saDstAmount		= txn.getFieldAmount(sfAmount);
	const STAmount	saMaxAmount		= bMax
										? txn.getFieldAmount(sfSendMax)
										: saDstAmount.isNative()
											? saDstAmount
											: STAmount(saDstAmount.getCurrency(), mTxnAccountID, saDstAmount.getMantissa(), saDstAmount.getExponent(), saDstAmount.isNegative());
	const uint160	uSrcCurrency	= saMaxAmount.getCurrency();
	const uint160	uDstCurrency	= saDstAmount.getCurrency();

	Log(lsINFO) << boost::str(boost::format("doPayment> saMaxAmount=%s saDstAmount=%s")
		% saMaxAmount.getFullText()
		% saDstAmount.getFullText());

	if (!uDstAccountID)
	{
		Log(lsINFO) << "doPayment: Invalid transaction: Payment destination account not specified.";

		return temDST_NEEDED;
	}
	else if (bMax && !saMaxAmount.isPositive())
	{
		Log(lsINFO) << "doPayment: Invalid transaction: bad max amount: " << saMaxAmount.getFullText();

		return temBAD_AMOUNT;
	}
	else if (!saDstAmount.isPositive())
	{
		Log(lsINFO) << "doPayment: Invalid transaction: bad dst amount: " << saDstAmount.getFullText();

		return temBAD_AMOUNT;
	}
	else if (mTxnAccountID == uDstAccountID && uSrcCurrency == uDstCurrency && !bPaths)
	{
		Log(lsINFO) << boost::str(boost::format("doPayment: Invalid transaction: Redundant transaction: src=%s, dst=%s, src_cur=%s, dst_cur=%s")
			% mTxnAccountID.ToString()
			% uDstAccountID.ToString()
			% uSrcCurrency.ToString()
			% uDstCurrency.ToString());

		return temREDUNDANT;
	}
	else if (bMax
		&& ((saMaxAmount == saDstAmount && saMaxAmount.getCurrency() == saDstAmount.getCurrency())
			|| (saDstAmount.isNative() && saMaxAmount.isNative())))
	{
		Log(lsINFO) << "doPayment: Invalid transaction: bad SendMax.";

		return temINVALID;
	}

	SLE::pointer	sleDst	= entryCache(ltACCOUNT_ROOT, Ledger::getAccountRootIndex(uDstAccountID));
	if (!sleDst)
	{
		// Destination account does not exist.
		if (bCreate && !saDstAmount.isNative())
		{
			// This restriction could be relaxed.
			Log(lsINFO) << "doPayment: Invalid transaction: Create account may only fund XRP.";

			return temCREATEXRP;
		}
		else if (!bCreate)
		{
			Log(lsINFO) << "doPayment: Delay transaction: Destination account does not exist.";

			return terNO_DST;
		}

		// Create the account.
		sleDst	= entryCreate(ltACCOUNT_ROOT, Ledger::getAccountRootIndex(uDstAccountID));

		sleDst->setFieldAccount(sfAccount, uDstAccountID);
		sleDst->setFieldU32(sfSequence, 1);
	}
	else
	{
		entryModify(sleDst);
	}

	TER			terResult;
	// XXX Should bMax be sufficient to imply ripple?
	const bool	bRipple	= bPaths || bMax || !saDstAmount.isNative();

	if (bRipple)
	{
		// Ripple payment

		STPathSet	spsPaths = txn.getFieldPathSet(sfPaths);
		STAmount	saMaxAmountAct;
		STAmount	saDstAmountAct;

		terResult	= isSetBit(params, tapOPEN_LEDGER) && spsPaths.getPathCount() > RIPPLE_PATHS_MAX
			? telBAD_PATH_COUNT
			: RippleCalc::rippleCalc(
				mNodes,
				saMaxAmountAct,
				saDstAmountAct,
				saMaxAmount,
				saDstAmount,
				uDstAccountID,
				mTxnAccountID,
				spsPaths,
				bPartialPayment,
				bLimitQuality,
				bNoRippleDirect);
	}
	else
	{
		// Direct XRP payment.

		STAmount	saSrcXRPBalance	= mTxnAccount->getFieldAmount(sfBalance);

		if (saSrcXRPBalance < saDstAmount)
		{
			// Transaction might succeed, if applied in a different order.
			Log(lsINFO) << "doPayment: Delay transaction: Insufficient funds.";

			terResult	= terUNFUNDED;
		}
		else
		{
			mTxnAccount->setFieldAmount(sfBalance, saSrcXRPBalance - saDstAmount);
			sleDst->setFieldAmount(sfBalance, sleDst->getFieldAmount(sfBalance) + saDstAmount);

			terResult	= tesSUCCESS;
		}
	}

	std::string	strToken;
	std::string	strHuman;

	if (transResultInfo(terResult, strToken, strHuman))
	{
		Log(lsINFO) << boost::str(boost::format("doPayment: %s: %s") % strToken % strHuman);
	}
	else
	{
		assert(false);
	}

	return terResult;
}

TER TransactionEngine::doWalletAdd(const SerializedTransaction& txn)
{
	std::cerr << "WalletAdd>" << std::endl;

	const std::vector<unsigned char>	vucPubKey		= txn.getFieldVL(sfPublicKey);
	const std::vector<unsigned char>	vucSignature	= txn.getFieldVL(sfSignature);
	const uint160						uAuthKeyID		= txn.getFieldAccount160(sfRegularKey);
	const RippleAddress				naMasterPubKey	= RippleAddress::createAccountPublic(vucPubKey);
	const uint160						uDstAccountID	= naMasterPubKey.getAccountID();

	// FIXME: This should be moved to the transaction's signature check logic and cached
	if (!naMasterPubKey.accountPublicVerify(Serializer::getSHA512Half(uAuthKeyID.begin(), uAuthKeyID.size()), vucSignature))
	{
		std::cerr << "WalletAdd: unauthorized: bad signature " << std::endl;

		return tefBAD_ADD_AUTH;
	}

	SLE::pointer		sleDst	= entryCache(ltACCOUNT_ROOT, Ledger::getAccountRootIndex(uDstAccountID));

	if (sleDst)
	{
		std::cerr << "WalletAdd: account already created" << std::endl;

		return tefCREATED;
	}

	STAmount			saAmount		= txn.getFieldAmount(sfAmount);
	STAmount			saSrcBalance	= mTxnAccount->getFieldAmount(sfBalance);

	if (saSrcBalance < saAmount)
	{
		std::cerr
			<< boost::str(boost::format("WalletAdd: Delay transaction: insufficient balance: balance=%s amount=%s")
				% saSrcBalance.getText()
				% saAmount.getText())
			<< std::endl;

		return terUNFUNDED;
	}

	// Deduct initial balance from source account.
	mTxnAccount->setFieldAmount(sfBalance, saSrcBalance-saAmount);

	// Create the account.
	sleDst	= entryCreate(ltACCOUNT_ROOT, Ledger::getAccountRootIndex(uDstAccountID));

	sleDst->setFieldAccount(sfAccount, uDstAccountID);
	sleDst->setFieldU32(sfSequence, 1);
	sleDst->setFieldAmount(sfBalance, saAmount);
	sleDst->setFieldAccount(sfRegularKey, uAuthKeyID);

	std::cerr << "WalletAdd<" << std::endl;

	return tesSUCCESS;
}


// Take as much as possible. Adjusts account balances. Charges fees on top to taker.
// -->   uBookBase: The order book to take against.
// --> saTakerPays: What the taker offers (w/ issuer)
// --> saTakerGets: What the taker wanted (w/ issuer)
// <-- saTakerPaid: What taker paid not including fees. To reduce an offer.
// <--  saTakerGot: What taker got not including fees. To reduce an offer.
// <--   terResult: tesSUCCESS or terNO_ACCOUNT
// XXX: Fees should be paid by the source of the currency.
TER TransactionEngine::takeOffers(
	bool				bPassive,
	const uint256&		uBookBase,
	const uint160&		uTakerAccountID,
	const SLE::pointer&	sleTakerAccount,
	const STAmount&		saTakerPays,
	const STAmount&		saTakerGets,
	STAmount&			saTakerPaid,
	STAmount&			saTakerGot)
{
	assert(saTakerPays && saTakerGets);

	Log(lsINFO) << "takeOffers: against book: " << uBookBase.ToString();

	uint256					uTipIndex			= uBookBase;
	const uint256			uBookEnd			= Ledger::getQualityNext(uBookBase);
	const uint64			uTakeQuality		= STAmount::getRate(saTakerGets, saTakerPays);
	const uint160			uTakerPaysAccountID	= saTakerPays.getIssuer();
	const uint160			uTakerGetsAccountID	= saTakerGets.getIssuer();
	TER						terResult			= temUNCERTAIN;

	boost::unordered_set<uint256>	usOfferUnfundedFound;	// Offers found unfunded.
	boost::unordered_set<uint256>	usOfferUnfundedBecame;	// Offers that became unfunded.
	boost::unordered_set<uint160>	usAccountTouched;		// Accounts touched.

	saTakerPaid	= STAmount(saTakerPays.getCurrency(), saTakerPays.getIssuer());
	saTakerGot	= STAmount(saTakerGets.getCurrency(), saTakerGets.getIssuer());

	while (temUNCERTAIN == terResult)
	{
		SLE::pointer	sleOfferDir;
		uint64			uTipQuality;

		// Figure out next offer to take, if needed.
		if (saTakerGets != saTakerGot && saTakerPays != saTakerPaid)
		{
			// Taker, still, needs to get and pay.

			sleOfferDir		= entryCache(ltDIR_NODE, mLedger->getNextLedgerIndex(uTipIndex, uBookEnd));
			if (sleOfferDir)
			{
				Log(lsINFO) << "takeOffers: possible counter offer found";

				uTipIndex		= sleOfferDir->getIndex();
				uTipQuality		= Ledger::getQuality(uTipIndex);
			}
			else
			{
				Log(lsINFO) << "takeOffers: counter offer book is empty: "
					<< uTipIndex.ToString()
					<< " ... "
					<< uBookEnd.ToString();
			}
		}

		if (!sleOfferDir									// No offer directory to take.
			|| uTakeQuality < uTipQuality					// No offers of sufficient quality available.
			|| (bPassive && uTakeQuality == uTipQuality))
		{
			// Done.
			Log(lsINFO) << "takeOffers: done";

			terResult	= tesSUCCESS;
		}
		else
		{
			// Have an offer directory to consider.
			Log(lsINFO) << "takeOffers: considering dir: " << sleOfferDir->getJson(0);

			SLE::pointer	sleBookNode;
			unsigned int	uBookEntry;
			uint256			uOfferIndex;

			mNodes.dirFirst(uTipIndex, sleBookNode, uBookEntry, uOfferIndex);

			SLE::pointer	sleOffer		= entryCache(ltOFFER, uOfferIndex);

			Log(lsINFO) << "takeOffers: considering offer : " << sleOffer->getJson(0);

			const uint160	uOfferOwnerID	= sleOffer->getFieldAccount(sfAccount).getAccountID();
			STAmount		saOfferPays		= sleOffer->getFieldAmount(sfTakerGets);
			STAmount		saOfferGets		= sleOffer->getFieldAmount(sfTakerPays);

			if (sleOffer->isFieldPresent(sfExpiration) && sleOffer->getFieldU32(sfExpiration) <= mLedger->getParentCloseTimeNC())
			{
				// Offer is expired. Expired offers are considered unfunded. Delete it.
				Log(lsINFO) << "takeOffers: encountered expired offer";

				usOfferUnfundedFound.insert(uOfferIndex);
			}
			else if (uOfferOwnerID == uTakerAccountID)
			{
				// Would take own offer. Consider old offer expired. Delete it.
				Log(lsINFO) << "takeOffers: encountered taker's own old offer";

				usOfferUnfundedFound.insert(uOfferIndex);
			}
			else
			{
				// Get offer funds available.

				Log(lsINFO) << "takeOffers: saOfferPays=" << saOfferPays.getFullText();

				STAmount		saOfferFunds	= mNodes.accountFunds(uOfferOwnerID, saOfferPays);
				STAmount		saTakerFunds	= mNodes.accountFunds(uTakerAccountID, saTakerPays);
				SLE::pointer	sleOfferAccount;	// Owner of offer.

				if (!saOfferFunds.isPositive())
				{
					// Offer is unfunded, possibly due to previous balance action.
					Log(lsINFO) << "takeOffers: offer unfunded: delete";

					boost::unordered_set<uint160>::iterator	account	= usAccountTouched.find(uOfferOwnerID);
					if (account != usAccountTouched.end())
					{
						// Previously touched account.
						usOfferUnfundedBecame.insert(uOfferIndex);	// Delete unfunded offer on success.
					}
					else
					{
						// Never touched source account.
						usOfferUnfundedFound.insert(uOfferIndex);	// Delete found unfunded offer when possible.
					}
				}
				else
				{
					STAmount	saPay		= saTakerPays - saTakerPaid;
						if (saTakerFunds < saPay)
							saPay	= saTakerFunds;
					STAmount	saSubTakerPaid;
					STAmount	saSubTakerGot;
					STAmount	saTakerIssuerFee;
					STAmount	saOfferIssuerFee;

					Log(lsINFO) << "takeOffers: applyOffer:    saTakerPays: " << saTakerPays.getFullText();
					Log(lsINFO) << "takeOffers: applyOffer:    saTakerPaid: " << saTakerPaid.getFullText();
					Log(lsINFO) << "takeOffers: applyOffer:   saTakerFunds: " << saTakerFunds.getFullText();
					Log(lsINFO) << "takeOffers: applyOffer:   saOfferFunds: " << saOfferFunds.getFullText();
					Log(lsINFO) << "takeOffers: applyOffer:          saPay: " << saPay.getFullText();
					Log(lsINFO) << "takeOffers: applyOffer:    saOfferPays: " << saOfferPays.getFullText();
					Log(lsINFO) << "takeOffers: applyOffer:    saOfferGets: " << saOfferGets.getFullText();
					Log(lsINFO) << "takeOffers: applyOffer:    saTakerPays: " << saTakerPays.getFullText();
					Log(lsINFO) << "takeOffers: applyOffer:    saTakerGets: " << saTakerGets.getFullText();

					bool	bOfferDelete	= STAmount::applyOffer(
						mNodes.rippleTransferRate(uTakerAccountID, uOfferOwnerID, uTakerPaysAccountID),
						mNodes.rippleTransferRate(uOfferOwnerID, uTakerAccountID, uTakerGetsAccountID),
						saOfferFunds,
						saPay,				// Driver XXX need to account for fees.
						saOfferPays,
						saOfferGets,
						saTakerPays,
						saTakerGets,
						saSubTakerPaid,
						saSubTakerGot,
						saTakerIssuerFee,
						saOfferIssuerFee);

					Log(lsINFO) << "takeOffers: applyOffer: saSubTakerPaid: " << saSubTakerPaid.getFullText();
					Log(lsINFO) << "takeOffers: applyOffer:  saSubTakerGot: " << saSubTakerGot.getFullText();

					// Adjust offer

					// Offer owner will pay less.  Subtract what taker just got.
					sleOffer->setFieldAmount(sfTakerGets, saOfferPays -= saSubTakerGot);

					// Offer owner will get less.  Subtract what owner just paid.
					sleOffer->setFieldAmount(sfTakerPays, saOfferGets -= saSubTakerPaid);

					entryModify(sleOffer);

					if (bOfferDelete)
					{
						// Offer now fully claimed or now unfunded.
						Log(lsINFO) << "takeOffers: offer claimed: delete";

						usOfferUnfundedBecame.insert(uOfferIndex);	// Delete unfunded offer on success.

						// Offer owner's account is no longer pristine.
						usAccountTouched.insert(uOfferOwnerID);
					}
					else
					{
						Log(lsINFO) << "takeOffers: offer partial claim.";
					}

					// Offer owner pays taker.
					// saSubTakerGot.setIssuer(uTakerGetsAccountID);	// XXX Move this earlier?
					assert(!!saSubTakerGot.getIssuer());

					mNodes.accountSend(uOfferOwnerID, uTakerAccountID, saSubTakerGot);
					mNodes.accountSend(uOfferOwnerID, uTakerGetsAccountID, saOfferIssuerFee);

					saTakerGot	+= saSubTakerGot;

					// Taker pays offer owner.
					//	saSubTakerPaid.setIssuer(uTakerPaysAccountID);
					assert(!!saSubTakerPaid.getIssuer());

					mNodes.accountSend(uTakerAccountID, uOfferOwnerID, saSubTakerPaid);
					mNodes.accountSend(uTakerAccountID, uTakerPaysAccountID, saTakerIssuerFee);

					saTakerPaid	+= saSubTakerPaid;
				}
			}
		}
	}

	// On storing meta data, delete offers that were found unfunded to prevent encountering them in future.
	if (tesSUCCESS == terResult)
	{
		BOOST_FOREACH(const uint256& uOfferIndex, usOfferUnfundedFound)
		{
			terResult	= mNodes.offerDelete(uOfferIndex);
			if (tesSUCCESS != terResult)
				break;
		}
	}

	if (tesSUCCESS == terResult)
	{
		// On success, delete offers that became unfunded.
		BOOST_FOREACH(const uint256& uOfferIndex, usOfferUnfundedBecame)
		{
			terResult	= mNodes.offerDelete(uOfferIndex);
			if (tesSUCCESS != terResult)
				break;
		}
	}

	return terResult;
}

TER TransactionEngine::doOfferCreate(const SerializedTransaction& txn)
{
Log(lsWARNING) << "doOfferCreate> " << txn.getJson(0);
	const uint32			txFlags			= txn.getFlags();
	const bool				bPassive		= isSetBit(txFlags, tfPassive);
	STAmount				saTakerPays		= txn.getFieldAmount(sfTakerPays);
	STAmount				saTakerGets		= txn.getFieldAmount(sfTakerGets);

Log(lsINFO) << boost::str(boost::format("doOfferCreate: saTakerPays=%s saTakerGets=%s")
	% saTakerPays.getFullText()
	% saTakerGets.getFullText());

	const uint160			uPaysIssuerID	= saTakerPays.getIssuer();
	const uint160			uGetsIssuerID	= saTakerGets.getIssuer();
	const uint32			uExpiration		= txn.getFieldU32(sfExpiration);
	const bool				bHaveExpiration	= txn.isFieldPresent(sfExpiration);
	const uint32			uSequence		= txn.getSequence();

	const uint256			uLedgerIndex	= Ledger::getOfferIndex(mTxnAccountID, uSequence);
	SLE::pointer			sleOffer		= entryCreate(ltOFFER, uLedgerIndex);

	Log(lsINFO) << "doOfferCreate: Creating offer node: " << uLedgerIndex.ToString() << " uSequence=" << uSequence;

	const uint160			uPaysCurrency	= saTakerPays.getCurrency();
	const uint160			uGetsCurrency	= saTakerGets.getCurrency();
	const uint64			uRate			= STAmount::getRate(saTakerGets, saTakerPays);

	TER						terResult		= tesSUCCESS;
	uint256					uDirectory;		// Delete hints.
	uint64					uOwnerNode;
	uint64					uBookNode;

	if (bHaveExpiration && !uExpiration)
	{
		Log(lsWARNING) << "doOfferCreate: Malformed offer: bad expiration";

		terResult	= temBAD_EXPIRATION;
	}
	else if (bHaveExpiration && mLedger->getParentCloseTimeNC() >= uExpiration)
	{
		Log(lsWARNING) << "doOfferCreate: Expired transaction: offer expired";

		// XXX CHARGE FEE ONLY.
		terResult	= tesSUCCESS;
	}
	else if (saTakerPays.isNative() && saTakerGets.isNative())
	{
		Log(lsWARNING) << "doOfferCreate: Malformed offer: XRP for XRP";

		terResult	= temBAD_OFFER;
	}
	else if (!saTakerPays.isPositive() || !saTakerGets.isPositive())
	{
		Log(lsWARNING) << "doOfferCreate: Malformed offer: bad amount";

		terResult	= temBAD_OFFER;
	}
	else if (uPaysCurrency == uGetsCurrency && uPaysIssuerID == uGetsIssuerID)
	{
		Log(lsWARNING) << "doOfferCreate: Malformed offer: redundant offer";

		terResult	= temREDUNDANT;
	}
	else if (saTakerPays.isNative() != !uPaysIssuerID || saTakerGets.isNative() != !uGetsIssuerID)
	{
		Log(lsWARNING) << "doOfferCreate: Malformed offer: bad issuer";

		terResult	= temBAD_ISSUER;
	}
	else if (!mNodes.accountFunds(mTxnAccountID, saTakerGets).isPositive())
	{
		Log(lsWARNING) << "doOfferCreate: delay: Offers must be at least partially funded.";

		terResult	= terUNFUNDED;
	}

	if (tesSUCCESS == terResult && !saTakerPays.isNative())
	{
		SLE::pointer		sleTakerPays	= entryCache(ltACCOUNT_ROOT, Ledger::getAccountRootIndex(uPaysIssuerID));

		if (!sleTakerPays)
		{
			Log(lsWARNING) << "doOfferCreate: delay: can't receive IOUs from non-existant issuer: " << RippleAddress::createHumanAccountID(uPaysIssuerID);

			terResult	= terNO_ACCOUNT;
		}
	}

	if (tesSUCCESS == terResult)
	{
		STAmount		saOfferPaid;
		STAmount		saOfferGot;
		const uint256	uTakeBookBase	= Ledger::getBookBase(uGetsCurrency, uGetsIssuerID, uPaysCurrency, uPaysIssuerID);

		Log(lsINFO) << boost::str(boost::format("doOfferCreate: take against book: %s for %s -> %s")
			% uTakeBookBase.ToString()
			% saTakerGets.getFullText()
			% saTakerPays.getFullText());

		// Take using the parameters of the offer.
#if 1
		Log(lsWARNING) << "doOfferCreate: takeOffers: BEFORE saTakerGets=" << saTakerGets.getFullText();
		terResult	= takeOffers(
						bPassive,
						uTakeBookBase,
						mTxnAccountID,
						mTxnAccount,
						saTakerGets,
						saTakerPays,
						saOfferPaid,	// How much was spent.
						saOfferGot		// How much was got.
					);
#else
		terResult	= tesSUCCESS;
#endif
		Log(lsWARNING) << "doOfferCreate: takeOffers=" << terResult;
		Log(lsWARNING) << "doOfferCreate: takeOffers: saOfferPaid=" << saOfferPaid.getFullText();
		Log(lsWARNING) << "doOfferCreate: takeOffers:  saOfferGot=" << saOfferGot.getFullText();
		Log(lsWARNING) << "doOfferCreate: takeOffers: saTakerPays=" << saTakerPays.getFullText();
		Log(lsWARNING) << "doOfferCreate: takeOffers: AFTER saTakerGets=" << saTakerGets.getFullText();

		if (tesSUCCESS == terResult)
		{
			saTakerPays		-= saOfferGot;				// Reduce payin from takers by what offer just got.
			saTakerGets		-= saOfferPaid;				// Reduce payout to takers by what srcAccount just paid.
		}
	}

	Log(lsWARNING) << "doOfferCreate: takeOffers: saTakerPays=" << saTakerPays.getFullText();
	Log(lsWARNING) << "doOfferCreate: takeOffers: saTakerGets=" << saTakerGets.getFullText();
	Log(lsWARNING) << "doOfferCreate: takeOffers: mTxnAccountID=" << RippleAddress::createHumanAccountID(mTxnAccountID);
	Log(lsWARNING) << "doOfferCreate: takeOffers:         FUNDS=" << mNodes.accountFunds(mTxnAccountID, saTakerGets).getFullText();

	// Log(lsWARNING) << "doOfferCreate: takeOffers: uPaysIssuerID=" << RippleAddress::createHumanAccountID(uPaysIssuerID);
	// Log(lsWARNING) << "doOfferCreate: takeOffers: uGetsIssuerID=" << RippleAddress::createHumanAccountID(uGetsIssuerID);

	if (tesSUCCESS == terResult
		&& saTakerPays														// Still wanting something.
		&& saTakerGets														// Still offering something.
		&& mNodes.accountFunds(mTxnAccountID, saTakerGets).isPositive())	// Still funded.
	{
		// We need to place the remainder of the offer into its order book.
		Log(lsINFO) << boost::str(boost::format("doOfferCreate: offer not fully consumed: saTakerPays=%s saTakerGets=%s")
			% saTakerPays.getFullText()
			% saTakerGets.getFullText());

		// Add offer to owner's directory.
		terResult	= mNodes.dirAdd(uOwnerNode, Ledger::getOwnerDirIndex(mTxnAccountID), uLedgerIndex);

		if (tesSUCCESS == terResult)
		{
			uint256	uBookBase	= Ledger::getBookBase(uPaysCurrency, uPaysIssuerID, uGetsCurrency, uGetsIssuerID);

			Log(lsINFO) << boost::str(boost::format("doOfferCreate: adding to book: %s : %s/%s -> %s/%s")
				% uBookBase.ToString()
				% saTakerPays.getHumanCurrency()
				% RippleAddress::createHumanAccountID(saTakerPays.getIssuer())
				% saTakerGets.getHumanCurrency()
				% RippleAddress::createHumanAccountID(saTakerGets.getIssuer()));

			uDirectory	= Ledger::getQualityIndex(uBookBase, uRate);	// Use original rate.

			// Add offer to order book.
			terResult	= mNodes.dirAdd(uBookNode, uDirectory, uLedgerIndex);
		}

		if (tesSUCCESS == terResult)
		{
			Log(lsWARNING) << "doOfferCreate: sfAccount=" << RippleAddress::createHumanAccountID(mTxnAccountID);
			Log(lsWARNING) << "doOfferCreate: uPaysIssuerID=" << RippleAddress::createHumanAccountID(uPaysIssuerID);
			Log(lsWARNING) << "doOfferCreate: uGetsIssuerID=" << RippleAddress::createHumanAccountID(uGetsIssuerID);
			Log(lsWARNING) << "doOfferCreate: saTakerPays.isNative()=" << saTakerPays.isNative();
			Log(lsWARNING) << "doOfferCreate: saTakerGets.isNative()=" << saTakerGets.isNative();
			Log(lsWARNING) << "doOfferCreate: uPaysCurrency=" << saTakerPays.getHumanCurrency();
			Log(lsWARNING) << "doOfferCreate: uGetsCurrency=" << saTakerGets.getHumanCurrency();

			sleOffer->setFieldAccount(sfAccount, mTxnAccountID);
			sleOffer->setFieldU32(sfSequence, uSequence);
			sleOffer->setFieldH256(sfBookDirectory, uDirectory);
			sleOffer->setFieldAmount(sfTakerPays, saTakerPays);
			sleOffer->setFieldAmount(sfTakerGets, saTakerGets);
			sleOffer->setFieldU64(sfOwnerNode, uOwnerNode);
			sleOffer->setFieldU64(sfBookNode, uBookNode);

			if (uExpiration)
				sleOffer->setFieldU32(sfExpiration, uExpiration);

			if (bPassive)
				sleOffer->setFlag(lsfPassive);
		}
	}

	Log(lsINFO) << "doOfferCreate: final sleOffer=" << sleOffer->getJson(0);

	return terResult;
}

TER TransactionEngine::doOfferCancel(const SerializedTransaction& txn)
{
	TER				terResult;
	const uint32	uOfferSequence			= txn.getFieldU32(sfOfferSequence);
	const uint32	uAccountSequenceNext	= mTxnAccount->getFieldU32(sfSequence);

	Log(lsDEBUG) << "doOfferCancel: uAccountSequenceNext=" << uAccountSequenceNext << " uOfferSequence=" << uOfferSequence;

	if (!uOfferSequence || uAccountSequenceNext-1 <= uOfferSequence)
	{
		Log(lsINFO) << "doOfferCancel: uAccountSequenceNext=" << uAccountSequenceNext << " uOfferSequence=" << uOfferSequence;

		terResult	= temBAD_SEQUENCE;
	}
	else
	{
		const uint256	uOfferIndex	= Ledger::getOfferIndex(mTxnAccountID, uOfferSequence);
		SLE::pointer	sleOffer	= entryCache(ltOFFER, uOfferIndex);

		if (sleOffer)
		{
			Log(lsWARNING) << "doOfferCancel: uOfferSequence=" << uOfferSequence;

			terResult	= mNodes.offerDelete(sleOffer, uOfferIndex, mTxnAccountID);
		}
		else
		{
			Log(lsWARNING) << "doOfferCancel: offer not found: "
				<< RippleAddress::createHumanAccountID(mTxnAccountID)
				<< " : " << uOfferSequence
				<< " : " << uOfferIndex.ToString();

			terResult	= tesSUCCESS;
		}
	}

	return terResult;
}

TER	TransactionEngine::doContractAdd(const SerializedTransaction& txn)
{
	Log(lsWARNING) << "doContractAdd> " << txn.getJson(0);

	const uint32 expiration		= txn.getFieldU32(sfExpiration);
//	const uint32 bondAmount		= txn.getFieldU32(sfBondAmount);
//	const uint32 stampEscrow	= txn.getFieldU32(sfStampEscrow);
	STAmount rippleEscrow		= txn.getFieldAmount(sfRippleEscrow);
	std::vector<unsigned char>	createCode		= txn.getFieldVL(sfCreateCode);
	std::vector<unsigned char>	fundCode		= txn.getFieldVL(sfFundCode);
	std::vector<unsigned char>	removeCode		= txn.getFieldVL(sfRemoveCode);
	std::vector<unsigned char>	expireCode		= txn.getFieldVL(sfExpireCode);

	// make sure
	// expiration hasn't passed
	// bond amount is enough
	// they have the stamps for the bond

	// place contract in ledger
	// run create code

	if (mLedger->getParentCloseTimeNC() >= expiration)
	{
		Log(lsWARNING) << "doContractAdd: Expired transaction: offer expired";
		return(tefALREADY);
	}
	//TODO: check bond
	//if( txn.getSourceAccount() )

	Contract contract;
	Script::Interpreter interpreter;
	TER	terResult=interpreter.interpret(&contract,txn,createCode);
	if(tesSUCCESS != terResult)
	{

	}

	return(terResult);
}

TER	TransactionEngine::doContractRemove(const SerializedTransaction& txn)
{
	// TODO:
	return(tesSUCCESS);
}
=======
>>>>>>> 85a46a59

// vim:ts=4<|MERGE_RESOLUTION|>--- conflicted
+++ resolved
@@ -30,1066 +30,10 @@
 
 
 
-<<<<<<< HEAD
-	*/
-	uint160	uAuthKeyID=txn.getFieldAccount160(sfRegularKey);
-	mTxnAccount->setFieldAccount(sfRegularKey, uAuthKeyID);
-=======
->>>>>>> 85a46a59
 
 
 
 
 
-<<<<<<< HEAD
-		if (!uHash)
-		{
-			Log(lsINFO) << "doAccountSet: unset email hash";
-
-			mTxnAccount->makeFieldAbsent(sfEmailHash);
-		}
-		else
-		{
-			Log(lsINFO) << "doAccountSet: set email hash";
-
-			mTxnAccount->setFieldH128(sfEmailHash, uHash);
-		}
-	}
-
-	//
-	// WalletLocator
-	//
-
-	if (txn.isFieldPresent(sfWalletLocator))
-	{
-		uint256		uHash	= txn.getFieldH256(sfWalletLocator);
-
-		if (!uHash)
-		{
-			Log(lsINFO) << "doAccountSet: unset wallet locator";
-
-			mTxnAccount->makeFieldAbsent(sfEmailHash);
-		}
-		else
-		{
-			Log(lsINFO) << "doAccountSet: set wallet locator";
-
-			mTxnAccount->setFieldH256(sfWalletLocator, uHash);
-		}
-	}
-
-	//
-	// MessageKey
-	//
-
-	if (!txn.isFieldPresent(sfMessageKey))
-	{
-		nothing();
-	}
-	else
-	{
-		Log(lsINFO) << "doAccountSet: set message key";
-
-		mTxnAccount->setFieldVL(sfMessageKey, txn.getFieldVL(sfMessageKey));
-	}
-
-	//
-	// Domain
-	//
-
-	if (txn.isFieldPresent(sfDomain))
-	{
-		std::vector<unsigned char>	vucDomain	= txn.getFieldVL(sfDomain);
-
-		if (vucDomain.empty())
-		{
-			Log(lsINFO) << "doAccountSet: unset domain";
-
-			mTxnAccount->makeFieldAbsent(sfDomain);
-		}
-		else
-		{
-			Log(lsINFO) << "doAccountSet: set domain";
-
-			mTxnAccount->setFieldVL(sfDomain, vucDomain);
-		}
-	}
-
-	//
-	// TransferRate
-	//
-
-	if (txn.isFieldPresent(sfTransferRate))
-	{
-		uint32		uRate	= txn.getFieldU32(sfTransferRate);
-
-		if (!uRate || uRate == QUALITY_ONE)
-		{
-			Log(lsINFO) << "doAccountSet: unset transfer rate";
-
-			mTxnAccount->makeFieldAbsent(sfTransferRate);
-		}
-		else if (uRate > QUALITY_ONE)
-		{
-			Log(lsINFO) << "doAccountSet: set transfer rate";
-
-			mTxnAccount->setFieldU32(sfTransferRate, uRate);
-		}
-		else
-		{
-			Log(lsINFO) << "doAccountSet: bad transfer rate";
-
-			return temBAD_TRANSFER_RATE;
-		}
-	}
-
-	Log(lsINFO) << "doAccountSet<";
-
-	return tesSUCCESS;
-}
-
-
-TER TransactionEngine::doTrustSet(const SerializedTransaction& txn)
-{
-	TER			terResult		= tesSUCCESS;
-	Log(lsINFO) << "doTrustSet>";
-
-	const STAmount		saLimitAmount	= txn.getFieldAmount(sfLimitAmount);
-	const bool			bQualityIn		= txn.isFieldPresent(sfQualityIn);
-	const uint32		uQualityIn		= bQualityIn ? txn.getFieldU32(sfQualityIn) : 0;
-	const bool			bQualityOut		= txn.isFieldPresent(sfQualityOut);
-	const uint32		uQualityOut		= bQualityIn ? txn.getFieldU32(sfQualityOut) : 0;
-	const uint160		uCurrencyID		= saLimitAmount.getCurrency();
-	uint160				uDstAccountID	= saLimitAmount.getIssuer();
-	const bool			bFlipped		= mTxnAccountID > uDstAccountID;		// true, iff current is not lowest.
-	bool				bDelIndex		= false;
-
-	// Check if destination makes sense.
-
-	if (saLimitAmount.isNegative())
-	{
-		Log(lsINFO) << "doTrustSet: Malformed transaction: Negatived credit limit.";
-
-		return temBAD_AMOUNT;
-	}
-	else if (!uDstAccountID)
-	{
-		Log(lsINFO) << "doTrustSet: Malformed transaction: Destination account not specified.";
-
-		return temDST_NEEDED;
-	}
-	else if (mTxnAccountID == uDstAccountID)
-	{
-		Log(lsINFO) << "doTrustSet: Malformed transaction: Can not extend credit to self.";
-
-		return temDST_IS_SRC;
-	}
-
-	SLE::pointer		sleDst		= entryCache(ltACCOUNT_ROOT, Ledger::getAccountRootIndex(uDstAccountID));
-	if (!sleDst)
-	{
-		Log(lsINFO) << "doTrustSet: Delay transaction: Destination account does not exist.";
-
-		return terNO_DST;
-	}
-
-	STAmount		saLimitAllow	= saLimitAmount;
-		saLimitAllow.setIssuer(mTxnAccountID);
-
-	SLE::pointer		sleRippleState	= entryCache(ltRIPPLE_STATE, Ledger::getRippleStateIndex(mTxnAccountID, uDstAccountID, uCurrencyID));
-	if (sleRippleState)
-	{
-		// A line exists in one or more directions.
-#if 0
-		if (!saLimitAmount)
-		{
-			// Zeroing line.
-			uint160		uLowID			= sleRippleState->getFieldAmount(sfLowLimit).getIssuer();
-			uint160		uHighID			= sleRippleState->getFieldAmount(sfHighLimit).getIssuer();
-			bool		bLow			= uLowID == uSrcAccountID;
-			bool		bHigh			= uLowID == uDstAccountID;
-			bool		bBalanceZero	= !sleRippleState->getFieldAmount(sfBalance);
-			STAmount	saDstLimit		= sleRippleState->getFieldAmount(bSendLow ? sfLowLimit : sfHighLimit);
-			bool		bDstLimitZero	= !saDstLimit;
-
-			assert(bLow || bHigh);
-
-			if (bBalanceZero && bDstLimitZero)
-			{
-				// Zero balance and eliminating last limit.
-
-				bDelIndex	= true;
-				terResult	= dirDelete(false, uSrcRef, Ledger::getOwnerDirIndex(mTxnAccountID), sleRippleState->getIndex(), false);
-			}
-		}
-#endif
-
-		if (!bDelIndex)
-		{
-			sleRippleState->setFieldAmount(bFlipped ? sfHighLimit: sfLowLimit, saLimitAllow);
-
-			if (!bQualityIn)
-			{
-				nothing();
-			}
-			else if (uQualityIn)
-			{
-				sleRippleState->setFieldU32(bFlipped ? sfLowQualityIn : sfHighQualityIn, uQualityIn);
-			}
-			else
-			{
-				sleRippleState->makeFieldAbsent(bFlipped ? sfLowQualityIn : sfHighQualityIn);
-			}
-
-			if (!bQualityOut)
-			{
-				nothing();
-			}
-			else if (uQualityOut)
-			{
-				sleRippleState->setFieldU32(bFlipped ? sfLowQualityOut : sfHighQualityOut, uQualityOut);
-			}
-			else
-			{
-				sleRippleState->makeFieldAbsent(bFlipped ? sfLowQualityOut : sfHighQualityOut);
-			}
-
-			entryModify(sleRippleState);
-		}
-
-		Log(lsINFO) << "doTrustSet: Modifying ripple line: bDelIndex=" << bDelIndex;
-	}
-	// Line does not exist.
-	else if (!saLimitAmount)
-	{
-		Log(lsINFO) << "doTrustSet: Redundant: Setting non-existent ripple line to 0.";
-
-		return terNO_LINE_NO_ZERO;
-	}
-	else
-	{
-		// Create a new ripple line.
-		sleRippleState	= entryCreate(ltRIPPLE_STATE, Ledger::getRippleStateIndex(mTxnAccountID, uDstAccountID, uCurrencyID));
-
-		Log(lsINFO) << "doTrustSet: Creating ripple line: " << sleRippleState->getIndex().ToString();
-
-		sleRippleState->setFieldAmount(sfBalance, STAmount(uCurrencyID, ACCOUNT_ONE));	// Zero balance in currency.
-		sleRippleState->setFieldAmount(bFlipped ? sfHighLimit : sfLowLimit, saLimitAllow);
-		sleRippleState->setFieldAmount(bFlipped ? sfLowLimit : sfHighLimit, STAmount(uCurrencyID, uDstAccountID));
-
-		if (uQualityIn)
-			sleRippleState->setFieldU32(bFlipped ? sfHighQualityIn : sfLowQualityIn, uQualityIn);
-		if (uQualityOut)
-			sleRippleState->setFieldU32(bFlipped ? sfHighQualityOut : sfLowQualityOut, uQualityOut);
-
-		uint64			uSrcRef;							// Ignored, dirs never delete.
-
-		terResult	= mNodes.dirAdd(uSrcRef, Ledger::getOwnerDirIndex(mTxnAccountID), sleRippleState->getIndex());
-
-		if (tesSUCCESS == terResult)
-			terResult	= mNodes.dirAdd(uSrcRef, Ledger::getOwnerDirIndex(uDstAccountID), sleRippleState->getIndex());
-	}
-
-	Log(lsINFO) << "doTrustSet<";
-
-	return terResult;
-}
-
-
-/*
-TER TransactionEngine::doPasswordFund(const SerializedTransaction& txn)
-{
-	std::cerr << "doPasswordFund>" << std::endl;
-
-	const uint160		uDstAccountID	= txn.getFieldAccount160(sfDestination);
-	SLE::pointer		sleDst			= mTxnAccountID == uDstAccountID
-											? mTxnAccount
-											: entryCache(ltACCOUNT_ROOT, Ledger::getAccountRootIndex(uDstAccountID));
-	if (!sleDst)
-	{
-		// Destination account does not exist.
-		std::cerr << "doPasswordFund: Delay transaction: Destination account does not exist." << std::endl;
-
-		return terSET_MISSING_DST;
-	}
-
-	if (sleDst->getFlags() & lsfPasswordSpent)
-	{
-		sleDst->clearFlag(lsfPasswordSpent);
-
-		std::cerr << "doPasswordFund: Clearing spent." << sleDst->getFlags() << std::endl;
-
-		if (mTxnAccountID != uDstAccountID) {
-			std::cerr << "doPasswordFund: Destination modified." << std::endl;
-
-			entryModify(sleDst);
-		}
-	}
-
-	std::cerr << "doPasswordFund<" << std::endl;
-
-	return tesSUCCESS;
-}
-*/
-
-// TODO: change to take a fee if there is one there
-TER TransactionEngine::doRegularKeySet(const SerializedTransaction& txn)
-{
-	std::cerr << "doRegularKeySet>" << std::endl;
-
-	if (mTxnAccount->getFlags() & lsfPasswordSpent)
-	{
-		std::cerr << "doRegularKeySet: Delay transaction: Funds already spent." << std::endl;
-
-		return terFUNDS_SPENT;
-	}
-
-	mTxnAccount->setFlag(lsfPasswordSpent);
-
-	TER	terResult	= setAuthorized(txn, false);
-
-	std::cerr << "doRegularKeySet<" << std::endl;
-
-	return terResult;
-}
-
-
-// XXX Need to audit for things like setting accountID not having memory.
-TER TransactionEngine::doPayment(const SerializedTransaction& txn, const TransactionEngineParams params)
-{
-	// Ripple if source or destination is non-native or if there are paths.
-	const uint32	uTxFlags		= txn.getFlags();
-	const bool		bCreate			= isSetBit(uTxFlags, tfCreateAccount);
-	const bool		bPartialPayment	= isSetBit(uTxFlags, tfPartialPayment);
-	const bool		bLimitQuality	= isSetBit(uTxFlags, tfLimitQuality);
-	const bool		bNoRippleDirect	= isSetBit(uTxFlags, tfNoRippleDirect);
-	const bool		bPaths			= txn.isFieldPresent(sfPaths);
-	const bool		bMax			= txn.isFieldPresent(sfSendMax);
-	const uint160	uDstAccountID	= txn.getFieldAccount160(sfDestination);
-	const STAmount	saDstAmount		= txn.getFieldAmount(sfAmount);
-	const STAmount	saMaxAmount		= bMax
-										? txn.getFieldAmount(sfSendMax)
-										: saDstAmount.isNative()
-											? saDstAmount
-											: STAmount(saDstAmount.getCurrency(), mTxnAccountID, saDstAmount.getMantissa(), saDstAmount.getExponent(), saDstAmount.isNegative());
-	const uint160	uSrcCurrency	= saMaxAmount.getCurrency();
-	const uint160	uDstCurrency	= saDstAmount.getCurrency();
-
-	Log(lsINFO) << boost::str(boost::format("doPayment> saMaxAmount=%s saDstAmount=%s")
-		% saMaxAmount.getFullText()
-		% saDstAmount.getFullText());
-
-	if (!uDstAccountID)
-	{
-		Log(lsINFO) << "doPayment: Invalid transaction: Payment destination account not specified.";
-
-		return temDST_NEEDED;
-	}
-	else if (bMax && !saMaxAmount.isPositive())
-	{
-		Log(lsINFO) << "doPayment: Invalid transaction: bad max amount: " << saMaxAmount.getFullText();
-
-		return temBAD_AMOUNT;
-	}
-	else if (!saDstAmount.isPositive())
-	{
-		Log(lsINFO) << "doPayment: Invalid transaction: bad dst amount: " << saDstAmount.getFullText();
-
-		return temBAD_AMOUNT;
-	}
-	else if (mTxnAccountID == uDstAccountID && uSrcCurrency == uDstCurrency && !bPaths)
-	{
-		Log(lsINFO) << boost::str(boost::format("doPayment: Invalid transaction: Redundant transaction: src=%s, dst=%s, src_cur=%s, dst_cur=%s")
-			% mTxnAccountID.ToString()
-			% uDstAccountID.ToString()
-			% uSrcCurrency.ToString()
-			% uDstCurrency.ToString());
-
-		return temREDUNDANT;
-	}
-	else if (bMax
-		&& ((saMaxAmount == saDstAmount && saMaxAmount.getCurrency() == saDstAmount.getCurrency())
-			|| (saDstAmount.isNative() && saMaxAmount.isNative())))
-	{
-		Log(lsINFO) << "doPayment: Invalid transaction: bad SendMax.";
-
-		return temINVALID;
-	}
-
-	SLE::pointer	sleDst	= entryCache(ltACCOUNT_ROOT, Ledger::getAccountRootIndex(uDstAccountID));
-	if (!sleDst)
-	{
-		// Destination account does not exist.
-		if (bCreate && !saDstAmount.isNative())
-		{
-			// This restriction could be relaxed.
-			Log(lsINFO) << "doPayment: Invalid transaction: Create account may only fund XRP.";
-
-			return temCREATEXRP;
-		}
-		else if (!bCreate)
-		{
-			Log(lsINFO) << "doPayment: Delay transaction: Destination account does not exist.";
-
-			return terNO_DST;
-		}
-
-		// Create the account.
-		sleDst	= entryCreate(ltACCOUNT_ROOT, Ledger::getAccountRootIndex(uDstAccountID));
-
-		sleDst->setFieldAccount(sfAccount, uDstAccountID);
-		sleDst->setFieldU32(sfSequence, 1);
-	}
-	else
-	{
-		entryModify(sleDst);
-	}
-
-	TER			terResult;
-	// XXX Should bMax be sufficient to imply ripple?
-	const bool	bRipple	= bPaths || bMax || !saDstAmount.isNative();
-
-	if (bRipple)
-	{
-		// Ripple payment
-
-		STPathSet	spsPaths = txn.getFieldPathSet(sfPaths);
-		STAmount	saMaxAmountAct;
-		STAmount	saDstAmountAct;
-
-		terResult	= isSetBit(params, tapOPEN_LEDGER) && spsPaths.getPathCount() > RIPPLE_PATHS_MAX
-			? telBAD_PATH_COUNT
-			: RippleCalc::rippleCalc(
-				mNodes,
-				saMaxAmountAct,
-				saDstAmountAct,
-				saMaxAmount,
-				saDstAmount,
-				uDstAccountID,
-				mTxnAccountID,
-				spsPaths,
-				bPartialPayment,
-				bLimitQuality,
-				bNoRippleDirect);
-	}
-	else
-	{
-		// Direct XRP payment.
-
-		STAmount	saSrcXRPBalance	= mTxnAccount->getFieldAmount(sfBalance);
-
-		if (saSrcXRPBalance < saDstAmount)
-		{
-			// Transaction might succeed, if applied in a different order.
-			Log(lsINFO) << "doPayment: Delay transaction: Insufficient funds.";
-
-			terResult	= terUNFUNDED;
-		}
-		else
-		{
-			mTxnAccount->setFieldAmount(sfBalance, saSrcXRPBalance - saDstAmount);
-			sleDst->setFieldAmount(sfBalance, sleDst->getFieldAmount(sfBalance) + saDstAmount);
-
-			terResult	= tesSUCCESS;
-		}
-	}
-
-	std::string	strToken;
-	std::string	strHuman;
-
-	if (transResultInfo(terResult, strToken, strHuman))
-	{
-		Log(lsINFO) << boost::str(boost::format("doPayment: %s: %s") % strToken % strHuman);
-	}
-	else
-	{
-		assert(false);
-	}
-
-	return terResult;
-}
-
-TER TransactionEngine::doWalletAdd(const SerializedTransaction& txn)
-{
-	std::cerr << "WalletAdd>" << std::endl;
-
-	const std::vector<unsigned char>	vucPubKey		= txn.getFieldVL(sfPublicKey);
-	const std::vector<unsigned char>	vucSignature	= txn.getFieldVL(sfSignature);
-	const uint160						uAuthKeyID		= txn.getFieldAccount160(sfRegularKey);
-	const RippleAddress				naMasterPubKey	= RippleAddress::createAccountPublic(vucPubKey);
-	const uint160						uDstAccountID	= naMasterPubKey.getAccountID();
-
-	// FIXME: This should be moved to the transaction's signature check logic and cached
-	if (!naMasterPubKey.accountPublicVerify(Serializer::getSHA512Half(uAuthKeyID.begin(), uAuthKeyID.size()), vucSignature))
-	{
-		std::cerr << "WalletAdd: unauthorized: bad signature " << std::endl;
-
-		return tefBAD_ADD_AUTH;
-	}
-
-	SLE::pointer		sleDst	= entryCache(ltACCOUNT_ROOT, Ledger::getAccountRootIndex(uDstAccountID));
-
-	if (sleDst)
-	{
-		std::cerr << "WalletAdd: account already created" << std::endl;
-
-		return tefCREATED;
-	}
-
-	STAmount			saAmount		= txn.getFieldAmount(sfAmount);
-	STAmount			saSrcBalance	= mTxnAccount->getFieldAmount(sfBalance);
-
-	if (saSrcBalance < saAmount)
-	{
-		std::cerr
-			<< boost::str(boost::format("WalletAdd: Delay transaction: insufficient balance: balance=%s amount=%s")
-				% saSrcBalance.getText()
-				% saAmount.getText())
-			<< std::endl;
-
-		return terUNFUNDED;
-	}
-
-	// Deduct initial balance from source account.
-	mTxnAccount->setFieldAmount(sfBalance, saSrcBalance-saAmount);
-
-	// Create the account.
-	sleDst	= entryCreate(ltACCOUNT_ROOT, Ledger::getAccountRootIndex(uDstAccountID));
-
-	sleDst->setFieldAccount(sfAccount, uDstAccountID);
-	sleDst->setFieldU32(sfSequence, 1);
-	sleDst->setFieldAmount(sfBalance, saAmount);
-	sleDst->setFieldAccount(sfRegularKey, uAuthKeyID);
-
-	std::cerr << "WalletAdd<" << std::endl;
-
-	return tesSUCCESS;
-}
-
-
-// Take as much as possible. Adjusts account balances. Charges fees on top to taker.
-// -->   uBookBase: The order book to take against.
-// --> saTakerPays: What the taker offers (w/ issuer)
-// --> saTakerGets: What the taker wanted (w/ issuer)
-// <-- saTakerPaid: What taker paid not including fees. To reduce an offer.
-// <--  saTakerGot: What taker got not including fees. To reduce an offer.
-// <--   terResult: tesSUCCESS or terNO_ACCOUNT
-// XXX: Fees should be paid by the source of the currency.
-TER TransactionEngine::takeOffers(
-	bool				bPassive,
-	const uint256&		uBookBase,
-	const uint160&		uTakerAccountID,
-	const SLE::pointer&	sleTakerAccount,
-	const STAmount&		saTakerPays,
-	const STAmount&		saTakerGets,
-	STAmount&			saTakerPaid,
-	STAmount&			saTakerGot)
-{
-	assert(saTakerPays && saTakerGets);
-
-	Log(lsINFO) << "takeOffers: against book: " << uBookBase.ToString();
-
-	uint256					uTipIndex			= uBookBase;
-	const uint256			uBookEnd			= Ledger::getQualityNext(uBookBase);
-	const uint64			uTakeQuality		= STAmount::getRate(saTakerGets, saTakerPays);
-	const uint160			uTakerPaysAccountID	= saTakerPays.getIssuer();
-	const uint160			uTakerGetsAccountID	= saTakerGets.getIssuer();
-	TER						terResult			= temUNCERTAIN;
-
-	boost::unordered_set<uint256>	usOfferUnfundedFound;	// Offers found unfunded.
-	boost::unordered_set<uint256>	usOfferUnfundedBecame;	// Offers that became unfunded.
-	boost::unordered_set<uint160>	usAccountTouched;		// Accounts touched.
-
-	saTakerPaid	= STAmount(saTakerPays.getCurrency(), saTakerPays.getIssuer());
-	saTakerGot	= STAmount(saTakerGets.getCurrency(), saTakerGets.getIssuer());
-
-	while (temUNCERTAIN == terResult)
-	{
-		SLE::pointer	sleOfferDir;
-		uint64			uTipQuality;
-
-		// Figure out next offer to take, if needed.
-		if (saTakerGets != saTakerGot && saTakerPays != saTakerPaid)
-		{
-			// Taker, still, needs to get and pay.
-
-			sleOfferDir		= entryCache(ltDIR_NODE, mLedger->getNextLedgerIndex(uTipIndex, uBookEnd));
-			if (sleOfferDir)
-			{
-				Log(lsINFO) << "takeOffers: possible counter offer found";
-
-				uTipIndex		= sleOfferDir->getIndex();
-				uTipQuality		= Ledger::getQuality(uTipIndex);
-			}
-			else
-			{
-				Log(lsINFO) << "takeOffers: counter offer book is empty: "
-					<< uTipIndex.ToString()
-					<< " ... "
-					<< uBookEnd.ToString();
-			}
-		}
-
-		if (!sleOfferDir									// No offer directory to take.
-			|| uTakeQuality < uTipQuality					// No offers of sufficient quality available.
-			|| (bPassive && uTakeQuality == uTipQuality))
-		{
-			// Done.
-			Log(lsINFO) << "takeOffers: done";
-
-			terResult	= tesSUCCESS;
-		}
-		else
-		{
-			// Have an offer directory to consider.
-			Log(lsINFO) << "takeOffers: considering dir: " << sleOfferDir->getJson(0);
-
-			SLE::pointer	sleBookNode;
-			unsigned int	uBookEntry;
-			uint256			uOfferIndex;
-
-			mNodes.dirFirst(uTipIndex, sleBookNode, uBookEntry, uOfferIndex);
-
-			SLE::pointer	sleOffer		= entryCache(ltOFFER, uOfferIndex);
-
-			Log(lsINFO) << "takeOffers: considering offer : " << sleOffer->getJson(0);
-
-			const uint160	uOfferOwnerID	= sleOffer->getFieldAccount(sfAccount).getAccountID();
-			STAmount		saOfferPays		= sleOffer->getFieldAmount(sfTakerGets);
-			STAmount		saOfferGets		= sleOffer->getFieldAmount(sfTakerPays);
-
-			if (sleOffer->isFieldPresent(sfExpiration) && sleOffer->getFieldU32(sfExpiration) <= mLedger->getParentCloseTimeNC())
-			{
-				// Offer is expired. Expired offers are considered unfunded. Delete it.
-				Log(lsINFO) << "takeOffers: encountered expired offer";
-
-				usOfferUnfundedFound.insert(uOfferIndex);
-			}
-			else if (uOfferOwnerID == uTakerAccountID)
-			{
-				// Would take own offer. Consider old offer expired. Delete it.
-				Log(lsINFO) << "takeOffers: encountered taker's own old offer";
-
-				usOfferUnfundedFound.insert(uOfferIndex);
-			}
-			else
-			{
-				// Get offer funds available.
-
-				Log(lsINFO) << "takeOffers: saOfferPays=" << saOfferPays.getFullText();
-
-				STAmount		saOfferFunds	= mNodes.accountFunds(uOfferOwnerID, saOfferPays);
-				STAmount		saTakerFunds	= mNodes.accountFunds(uTakerAccountID, saTakerPays);
-				SLE::pointer	sleOfferAccount;	// Owner of offer.
-
-				if (!saOfferFunds.isPositive())
-				{
-					// Offer is unfunded, possibly due to previous balance action.
-					Log(lsINFO) << "takeOffers: offer unfunded: delete";
-
-					boost::unordered_set<uint160>::iterator	account	= usAccountTouched.find(uOfferOwnerID);
-					if (account != usAccountTouched.end())
-					{
-						// Previously touched account.
-						usOfferUnfundedBecame.insert(uOfferIndex);	// Delete unfunded offer on success.
-					}
-					else
-					{
-						// Never touched source account.
-						usOfferUnfundedFound.insert(uOfferIndex);	// Delete found unfunded offer when possible.
-					}
-				}
-				else
-				{
-					STAmount	saPay		= saTakerPays - saTakerPaid;
-						if (saTakerFunds < saPay)
-							saPay	= saTakerFunds;
-					STAmount	saSubTakerPaid;
-					STAmount	saSubTakerGot;
-					STAmount	saTakerIssuerFee;
-					STAmount	saOfferIssuerFee;
-
-					Log(lsINFO) << "takeOffers: applyOffer:    saTakerPays: " << saTakerPays.getFullText();
-					Log(lsINFO) << "takeOffers: applyOffer:    saTakerPaid: " << saTakerPaid.getFullText();
-					Log(lsINFO) << "takeOffers: applyOffer:   saTakerFunds: " << saTakerFunds.getFullText();
-					Log(lsINFO) << "takeOffers: applyOffer:   saOfferFunds: " << saOfferFunds.getFullText();
-					Log(lsINFO) << "takeOffers: applyOffer:          saPay: " << saPay.getFullText();
-					Log(lsINFO) << "takeOffers: applyOffer:    saOfferPays: " << saOfferPays.getFullText();
-					Log(lsINFO) << "takeOffers: applyOffer:    saOfferGets: " << saOfferGets.getFullText();
-					Log(lsINFO) << "takeOffers: applyOffer:    saTakerPays: " << saTakerPays.getFullText();
-					Log(lsINFO) << "takeOffers: applyOffer:    saTakerGets: " << saTakerGets.getFullText();
-
-					bool	bOfferDelete	= STAmount::applyOffer(
-						mNodes.rippleTransferRate(uTakerAccountID, uOfferOwnerID, uTakerPaysAccountID),
-						mNodes.rippleTransferRate(uOfferOwnerID, uTakerAccountID, uTakerGetsAccountID),
-						saOfferFunds,
-						saPay,				// Driver XXX need to account for fees.
-						saOfferPays,
-						saOfferGets,
-						saTakerPays,
-						saTakerGets,
-						saSubTakerPaid,
-						saSubTakerGot,
-						saTakerIssuerFee,
-						saOfferIssuerFee);
-
-					Log(lsINFO) << "takeOffers: applyOffer: saSubTakerPaid: " << saSubTakerPaid.getFullText();
-					Log(lsINFO) << "takeOffers: applyOffer:  saSubTakerGot: " << saSubTakerGot.getFullText();
-
-					// Adjust offer
-
-					// Offer owner will pay less.  Subtract what taker just got.
-					sleOffer->setFieldAmount(sfTakerGets, saOfferPays -= saSubTakerGot);
-
-					// Offer owner will get less.  Subtract what owner just paid.
-					sleOffer->setFieldAmount(sfTakerPays, saOfferGets -= saSubTakerPaid);
-
-					entryModify(sleOffer);
-
-					if (bOfferDelete)
-					{
-						// Offer now fully claimed or now unfunded.
-						Log(lsINFO) << "takeOffers: offer claimed: delete";
-
-						usOfferUnfundedBecame.insert(uOfferIndex);	// Delete unfunded offer on success.
-
-						// Offer owner's account is no longer pristine.
-						usAccountTouched.insert(uOfferOwnerID);
-					}
-					else
-					{
-						Log(lsINFO) << "takeOffers: offer partial claim.";
-					}
-
-					// Offer owner pays taker.
-					// saSubTakerGot.setIssuer(uTakerGetsAccountID);	// XXX Move this earlier?
-					assert(!!saSubTakerGot.getIssuer());
-
-					mNodes.accountSend(uOfferOwnerID, uTakerAccountID, saSubTakerGot);
-					mNodes.accountSend(uOfferOwnerID, uTakerGetsAccountID, saOfferIssuerFee);
-
-					saTakerGot	+= saSubTakerGot;
-
-					// Taker pays offer owner.
-					//	saSubTakerPaid.setIssuer(uTakerPaysAccountID);
-					assert(!!saSubTakerPaid.getIssuer());
-
-					mNodes.accountSend(uTakerAccountID, uOfferOwnerID, saSubTakerPaid);
-					mNodes.accountSend(uTakerAccountID, uTakerPaysAccountID, saTakerIssuerFee);
-
-					saTakerPaid	+= saSubTakerPaid;
-				}
-			}
-		}
-	}
-
-	// On storing meta data, delete offers that were found unfunded to prevent encountering them in future.
-	if (tesSUCCESS == terResult)
-	{
-		BOOST_FOREACH(const uint256& uOfferIndex, usOfferUnfundedFound)
-		{
-			terResult	= mNodes.offerDelete(uOfferIndex);
-			if (tesSUCCESS != terResult)
-				break;
-		}
-	}
-
-	if (tesSUCCESS == terResult)
-	{
-		// On success, delete offers that became unfunded.
-		BOOST_FOREACH(const uint256& uOfferIndex, usOfferUnfundedBecame)
-		{
-			terResult	= mNodes.offerDelete(uOfferIndex);
-			if (tesSUCCESS != terResult)
-				break;
-		}
-	}
-
-	return terResult;
-}
-
-TER TransactionEngine::doOfferCreate(const SerializedTransaction& txn)
-{
-Log(lsWARNING) << "doOfferCreate> " << txn.getJson(0);
-	const uint32			txFlags			= txn.getFlags();
-	const bool				bPassive		= isSetBit(txFlags, tfPassive);
-	STAmount				saTakerPays		= txn.getFieldAmount(sfTakerPays);
-	STAmount				saTakerGets		= txn.getFieldAmount(sfTakerGets);
-
-Log(lsINFO) << boost::str(boost::format("doOfferCreate: saTakerPays=%s saTakerGets=%s")
-	% saTakerPays.getFullText()
-	% saTakerGets.getFullText());
-
-	const uint160			uPaysIssuerID	= saTakerPays.getIssuer();
-	const uint160			uGetsIssuerID	= saTakerGets.getIssuer();
-	const uint32			uExpiration		= txn.getFieldU32(sfExpiration);
-	const bool				bHaveExpiration	= txn.isFieldPresent(sfExpiration);
-	const uint32			uSequence		= txn.getSequence();
-
-	const uint256			uLedgerIndex	= Ledger::getOfferIndex(mTxnAccountID, uSequence);
-	SLE::pointer			sleOffer		= entryCreate(ltOFFER, uLedgerIndex);
-
-	Log(lsINFO) << "doOfferCreate: Creating offer node: " << uLedgerIndex.ToString() << " uSequence=" << uSequence;
-
-	const uint160			uPaysCurrency	= saTakerPays.getCurrency();
-	const uint160			uGetsCurrency	= saTakerGets.getCurrency();
-	const uint64			uRate			= STAmount::getRate(saTakerGets, saTakerPays);
-
-	TER						terResult		= tesSUCCESS;
-	uint256					uDirectory;		// Delete hints.
-	uint64					uOwnerNode;
-	uint64					uBookNode;
-
-	if (bHaveExpiration && !uExpiration)
-	{
-		Log(lsWARNING) << "doOfferCreate: Malformed offer: bad expiration";
-
-		terResult	= temBAD_EXPIRATION;
-	}
-	else if (bHaveExpiration && mLedger->getParentCloseTimeNC() >= uExpiration)
-	{
-		Log(lsWARNING) << "doOfferCreate: Expired transaction: offer expired";
-
-		// XXX CHARGE FEE ONLY.
-		terResult	= tesSUCCESS;
-	}
-	else if (saTakerPays.isNative() && saTakerGets.isNative())
-	{
-		Log(lsWARNING) << "doOfferCreate: Malformed offer: XRP for XRP";
-
-		terResult	= temBAD_OFFER;
-	}
-	else if (!saTakerPays.isPositive() || !saTakerGets.isPositive())
-	{
-		Log(lsWARNING) << "doOfferCreate: Malformed offer: bad amount";
-
-		terResult	= temBAD_OFFER;
-	}
-	else if (uPaysCurrency == uGetsCurrency && uPaysIssuerID == uGetsIssuerID)
-	{
-		Log(lsWARNING) << "doOfferCreate: Malformed offer: redundant offer";
-
-		terResult	= temREDUNDANT;
-	}
-	else if (saTakerPays.isNative() != !uPaysIssuerID || saTakerGets.isNative() != !uGetsIssuerID)
-	{
-		Log(lsWARNING) << "doOfferCreate: Malformed offer: bad issuer";
-
-		terResult	= temBAD_ISSUER;
-	}
-	else if (!mNodes.accountFunds(mTxnAccountID, saTakerGets).isPositive())
-	{
-		Log(lsWARNING) << "doOfferCreate: delay: Offers must be at least partially funded.";
-
-		terResult	= terUNFUNDED;
-	}
-
-	if (tesSUCCESS == terResult && !saTakerPays.isNative())
-	{
-		SLE::pointer		sleTakerPays	= entryCache(ltACCOUNT_ROOT, Ledger::getAccountRootIndex(uPaysIssuerID));
-
-		if (!sleTakerPays)
-		{
-			Log(lsWARNING) << "doOfferCreate: delay: can't receive IOUs from non-existant issuer: " << RippleAddress::createHumanAccountID(uPaysIssuerID);
-
-			terResult	= terNO_ACCOUNT;
-		}
-	}
-
-	if (tesSUCCESS == terResult)
-	{
-		STAmount		saOfferPaid;
-		STAmount		saOfferGot;
-		const uint256	uTakeBookBase	= Ledger::getBookBase(uGetsCurrency, uGetsIssuerID, uPaysCurrency, uPaysIssuerID);
-
-		Log(lsINFO) << boost::str(boost::format("doOfferCreate: take against book: %s for %s -> %s")
-			% uTakeBookBase.ToString()
-			% saTakerGets.getFullText()
-			% saTakerPays.getFullText());
-
-		// Take using the parameters of the offer.
-#if 1
-		Log(lsWARNING) << "doOfferCreate: takeOffers: BEFORE saTakerGets=" << saTakerGets.getFullText();
-		terResult	= takeOffers(
-						bPassive,
-						uTakeBookBase,
-						mTxnAccountID,
-						mTxnAccount,
-						saTakerGets,
-						saTakerPays,
-						saOfferPaid,	// How much was spent.
-						saOfferGot		// How much was got.
-					);
-#else
-		terResult	= tesSUCCESS;
-#endif
-		Log(lsWARNING) << "doOfferCreate: takeOffers=" << terResult;
-		Log(lsWARNING) << "doOfferCreate: takeOffers: saOfferPaid=" << saOfferPaid.getFullText();
-		Log(lsWARNING) << "doOfferCreate: takeOffers:  saOfferGot=" << saOfferGot.getFullText();
-		Log(lsWARNING) << "doOfferCreate: takeOffers: saTakerPays=" << saTakerPays.getFullText();
-		Log(lsWARNING) << "doOfferCreate: takeOffers: AFTER saTakerGets=" << saTakerGets.getFullText();
-
-		if (tesSUCCESS == terResult)
-		{
-			saTakerPays		-= saOfferGot;				// Reduce payin from takers by what offer just got.
-			saTakerGets		-= saOfferPaid;				// Reduce payout to takers by what srcAccount just paid.
-		}
-	}
-
-	Log(lsWARNING) << "doOfferCreate: takeOffers: saTakerPays=" << saTakerPays.getFullText();
-	Log(lsWARNING) << "doOfferCreate: takeOffers: saTakerGets=" << saTakerGets.getFullText();
-	Log(lsWARNING) << "doOfferCreate: takeOffers: mTxnAccountID=" << RippleAddress::createHumanAccountID(mTxnAccountID);
-	Log(lsWARNING) << "doOfferCreate: takeOffers:         FUNDS=" << mNodes.accountFunds(mTxnAccountID, saTakerGets).getFullText();
-
-	// Log(lsWARNING) << "doOfferCreate: takeOffers: uPaysIssuerID=" << RippleAddress::createHumanAccountID(uPaysIssuerID);
-	// Log(lsWARNING) << "doOfferCreate: takeOffers: uGetsIssuerID=" << RippleAddress::createHumanAccountID(uGetsIssuerID);
-
-	if (tesSUCCESS == terResult
-		&& saTakerPays														// Still wanting something.
-		&& saTakerGets														// Still offering something.
-		&& mNodes.accountFunds(mTxnAccountID, saTakerGets).isPositive())	// Still funded.
-	{
-		// We need to place the remainder of the offer into its order book.
-		Log(lsINFO) << boost::str(boost::format("doOfferCreate: offer not fully consumed: saTakerPays=%s saTakerGets=%s")
-			% saTakerPays.getFullText()
-			% saTakerGets.getFullText());
-
-		// Add offer to owner's directory.
-		terResult	= mNodes.dirAdd(uOwnerNode, Ledger::getOwnerDirIndex(mTxnAccountID), uLedgerIndex);
-
-		if (tesSUCCESS == terResult)
-		{
-			uint256	uBookBase	= Ledger::getBookBase(uPaysCurrency, uPaysIssuerID, uGetsCurrency, uGetsIssuerID);
-
-			Log(lsINFO) << boost::str(boost::format("doOfferCreate: adding to book: %s : %s/%s -> %s/%s")
-				% uBookBase.ToString()
-				% saTakerPays.getHumanCurrency()
-				% RippleAddress::createHumanAccountID(saTakerPays.getIssuer())
-				% saTakerGets.getHumanCurrency()
-				% RippleAddress::createHumanAccountID(saTakerGets.getIssuer()));
-
-			uDirectory	= Ledger::getQualityIndex(uBookBase, uRate);	// Use original rate.
-
-			// Add offer to order book.
-			terResult	= mNodes.dirAdd(uBookNode, uDirectory, uLedgerIndex);
-		}
-
-		if (tesSUCCESS == terResult)
-		{
-			Log(lsWARNING) << "doOfferCreate: sfAccount=" << RippleAddress::createHumanAccountID(mTxnAccountID);
-			Log(lsWARNING) << "doOfferCreate: uPaysIssuerID=" << RippleAddress::createHumanAccountID(uPaysIssuerID);
-			Log(lsWARNING) << "doOfferCreate: uGetsIssuerID=" << RippleAddress::createHumanAccountID(uGetsIssuerID);
-			Log(lsWARNING) << "doOfferCreate: saTakerPays.isNative()=" << saTakerPays.isNative();
-			Log(lsWARNING) << "doOfferCreate: saTakerGets.isNative()=" << saTakerGets.isNative();
-			Log(lsWARNING) << "doOfferCreate: uPaysCurrency=" << saTakerPays.getHumanCurrency();
-			Log(lsWARNING) << "doOfferCreate: uGetsCurrency=" << saTakerGets.getHumanCurrency();
-
-			sleOffer->setFieldAccount(sfAccount, mTxnAccountID);
-			sleOffer->setFieldU32(sfSequence, uSequence);
-			sleOffer->setFieldH256(sfBookDirectory, uDirectory);
-			sleOffer->setFieldAmount(sfTakerPays, saTakerPays);
-			sleOffer->setFieldAmount(sfTakerGets, saTakerGets);
-			sleOffer->setFieldU64(sfOwnerNode, uOwnerNode);
-			sleOffer->setFieldU64(sfBookNode, uBookNode);
-
-			if (uExpiration)
-				sleOffer->setFieldU32(sfExpiration, uExpiration);
-
-			if (bPassive)
-				sleOffer->setFlag(lsfPassive);
-		}
-	}
-
-	Log(lsINFO) << "doOfferCreate: final sleOffer=" << sleOffer->getJson(0);
-
-	return terResult;
-}
-
-TER TransactionEngine::doOfferCancel(const SerializedTransaction& txn)
-{
-	TER				terResult;
-	const uint32	uOfferSequence			= txn.getFieldU32(sfOfferSequence);
-	const uint32	uAccountSequenceNext	= mTxnAccount->getFieldU32(sfSequence);
-
-	Log(lsDEBUG) << "doOfferCancel: uAccountSequenceNext=" << uAccountSequenceNext << " uOfferSequence=" << uOfferSequence;
-
-	if (!uOfferSequence || uAccountSequenceNext-1 <= uOfferSequence)
-	{
-		Log(lsINFO) << "doOfferCancel: uAccountSequenceNext=" << uAccountSequenceNext << " uOfferSequence=" << uOfferSequence;
-
-		terResult	= temBAD_SEQUENCE;
-	}
-	else
-	{
-		const uint256	uOfferIndex	= Ledger::getOfferIndex(mTxnAccountID, uOfferSequence);
-		SLE::pointer	sleOffer	= entryCache(ltOFFER, uOfferIndex);
-
-		if (sleOffer)
-		{
-			Log(lsWARNING) << "doOfferCancel: uOfferSequence=" << uOfferSequence;
-
-			terResult	= mNodes.offerDelete(sleOffer, uOfferIndex, mTxnAccountID);
-		}
-		else
-		{
-			Log(lsWARNING) << "doOfferCancel: offer not found: "
-				<< RippleAddress::createHumanAccountID(mTxnAccountID)
-				<< " : " << uOfferSequence
-				<< " : " << uOfferIndex.ToString();
-
-			terResult	= tesSUCCESS;
-		}
-	}
-
-	return terResult;
-}
-
-TER	TransactionEngine::doContractAdd(const SerializedTransaction& txn)
-{
-	Log(lsWARNING) << "doContractAdd> " << txn.getJson(0);
-
-	const uint32 expiration		= txn.getFieldU32(sfExpiration);
-//	const uint32 bondAmount		= txn.getFieldU32(sfBondAmount);
-//	const uint32 stampEscrow	= txn.getFieldU32(sfStampEscrow);
-	STAmount rippleEscrow		= txn.getFieldAmount(sfRippleEscrow);
-	std::vector<unsigned char>	createCode		= txn.getFieldVL(sfCreateCode);
-	std::vector<unsigned char>	fundCode		= txn.getFieldVL(sfFundCode);
-	std::vector<unsigned char>	removeCode		= txn.getFieldVL(sfRemoveCode);
-	std::vector<unsigned char>	expireCode		= txn.getFieldVL(sfExpireCode);
-
-	// make sure
-	// expiration hasn't passed
-	// bond amount is enough
-	// they have the stamps for the bond
-
-	// place contract in ledger
-	// run create code
-
-	if (mLedger->getParentCloseTimeNC() >= expiration)
-	{
-		Log(lsWARNING) << "doContractAdd: Expired transaction: offer expired";
-		return(tefALREADY);
-	}
-	//TODO: check bond
-	//if( txn.getSourceAccount() )
-
-	Contract contract;
-	Script::Interpreter interpreter;
-	TER	terResult=interpreter.interpret(&contract,txn,createCode);
-	if(tesSUCCESS != terResult)
-	{
-
-	}
-
-	return(terResult);
-}
-
-TER	TransactionEngine::doContractRemove(const SerializedTransaction& txn)
-{
-	// TODO:
-	return(tesSUCCESS);
-}
-=======
->>>>>>> 85a46a59
 
 // vim:ts=4