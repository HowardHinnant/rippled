//------------------------------------------------------------------------------
/*
    This file is part of rippled: https://github.com/ripple/rippled
    Copyright (c) 2017 Ripple Labs Inc.

    Permission to use, copy, modify, and/or distribute this software for any
    purpose  with  or without fee is hereby granted, provided that the above
    copyright notice and this permission notice appear in all copies.

    THE  SOFTWARE IS PROVIDED "AS IS" AND THE AUTHOR DISCLAIMS ALL WARRANTIES
    WITH  REGARD  TO  THIS  SOFTWARE  INCLUDING  ALL  IMPLIED  WARRANTIES  OF
    MERCHANTABILITY  AND  FITNESS. IN NO EVENT SHALL THE AUTHOR BE LIABLE FOR
    ANY  SPECIAL ,  DIRECT, INDIRECT, OR CONSEQUENTIAL DAMAGES OR ANY DAMAGES
    WHATSOEVER  RESULTING  FROM  LOSS  OF USE, DATA OR PROFITS, WHETHER IN AN
    ACTION  OF  CONTRACT, NEGLIGENCE OR OTHER TORTIOUS ACTION, ARISING OUT OF
    OR IN CONNECTION WITH THE USE OR PERFORMANCE OF THIS SOFTWARE.
*/
//==============================================================================

#include <ripple/app/ledger/Ledger.h>
#include <ripple/app/paths/Flow.h>
#include <ripple/app/tx/impl/CashCheck.h>
#include <ripple/basics/Log.h>
#include <ripple/basics/scope.h>
#include <ripple/protocol/Feature.h>
#include <ripple/protocol/Indexes.h>
#include <ripple/protocol/STAccount.h>
#include <ripple/protocol/TER.h>
#include <ripple/protocol/TxFlags.h>

#include <algorithm>

namespace ripple {

NotTEC
CashCheck::preflight(PreflightContext const& ctx)
{
    if (!ctx.rules.enabled(featureChecks))
        return temDISABLED;

    NotTEC const ret{preflight1(ctx)};
    if (!isTesSuccess(ret))
        return ret;

    if (ctx.tx.getFlags() & tfUniversalMask)
    {
        // There are no flags (other than universal) for CashCheck yet.
        JLOG(ctx.j.warn()) << "Malformed transaction: Invalid flags set.";
        return temINVALID_FLAG;
    }

    // Exactly one of Amount or DeliverMin must be present.
    auto const optAmount = ctx.tx[~sfAmount];
    auto const optDeliverMin = ctx.tx[~sfDeliverMin];

    if (static_cast<bool>(optAmount) == static_cast<bool>(optDeliverMin))
    {
        JLOG(ctx.j.warn())
            << "Malformed transaction: "
               "does not specify exactly one of Amount and DeliverMin.";
        return temMALFORMED;
    }

    // Make sure the amount is valid.
    STAmount const value{optAmount ? *optAmount : *optDeliverMin};
    if (!isLegalNet(value) || value.signum() <= 0)
    {
        JLOG(ctx.j.warn()) << "Malformed transaction: bad amount: "
                           << value.getFullText();
        return temBAD_AMOUNT;
    }

    if (badCurrency() == value.getCurrency())
    {
        JLOG(ctx.j.warn()) << "Malformed transaction: Bad currency.";
        return temBAD_CURRENCY;
    }

    return preflight2(ctx);
}

TER
CashCheck::preclaim(PreclaimContext const& ctx)
{
    auto const sleCheck = ctx.view.read(keylet::check(ctx.tx[sfCheckID]));
    if (!sleCheck)
    {
        JLOG(ctx.j.warn()) << "Check does not exist.";
        return tecNO_ENTRY;
    }

    // Only cash a check with this account as the destination.
    AccountID const dstId = sleCheck->at(sfDestination);
    if (ctx.tx[sfAccount] != dstId)
    {
        JLOG(ctx.j.warn()) << "Cashing a check with wrong Destination.";
        return tecNO_PERMISSION;
    }
    AccountID const srcId = sleCheck->at(sfAccount);
    if (srcId == dstId)
    {
        // They wrote a check to themselves.  This should be caught when
        // the check is created, but better late than never.
        JLOG(ctx.j.error()) << "Malformed transaction: Cashing check to self.";
        return tecINTERNAL;
    }
    {
        auto const sleSrc = ctx.view.read(keylet::account(srcId));
        auto const sleDst = ctx.view.read(keylet::account(dstId));
        if (!sleSrc || !sleDst)
        {
            // If the check exists this should never occur.
            JLOG(ctx.j.warn())
                << "Malformed transaction: source or destination not in ledger";
            return tecNO_ENTRY;
        }

        if ((sleDst->getFlags() & lsfRequireDestTag) &&
            !sleCheck->isFieldPresent(sfDestinationTag))
        {
            // The tag is basically account-specific information we don't
            // understand, but we can require someone to fill it in.
            JLOG(ctx.j.warn())
                << "Malformed transaction: DestinationTag required in check.";
            return tecDST_TAG_NEEDED;
        }
    }
    {
        using duration = NetClock::duration;
        using timepoint = NetClock::time_point;
        auto const optExpiry = sleCheck->at(~sfExpiration);

        // Expiration is defined in terms of the close time of the parent
        // ledger, because we definitively know the time that it closed but
        // we do not know the closing time of the ledger that is under
        // construction.
        if (optExpiry &&
            (ctx.view.parentCloseTime() >= timepoint{duration{*optExpiry}}))
        {
            JLOG(ctx.j.warn()) << "Cashing a check that has already expired.";
            return tecEXPIRED;
        }
    }
    {
        // Preflight verified exactly one of Amount or DeliverMin is present.
        // Make sure the requested amount is reasonable.
        STAmount const value{[](STTx const& tx) {
            auto const optAmount = tx[~sfAmount];
            return optAmount ? *optAmount : tx[sfDeliverMin];
        }(ctx.tx)};

        STAmount const sendMax = sleCheck->at(sfSendMax);
        Currency const currency{value.getCurrency()};
        if (currency != sendMax.getCurrency())
        {
            JLOG(ctx.j.warn()) << "Check cash does not match check currency.";
            return temMALFORMED;
        }
        AccountID const issuerId{value.getIssuer()};
        if (issuerId != sendMax.getIssuer())
        {
            JLOG(ctx.j.warn()) << "Check cash does not match check issuer.";
            return temMALFORMED;
        }
        if (value > sendMax)
        {
            JLOG(ctx.j.warn()) << "Check cashed for more than check sendMax.";
            return tecPATH_PARTIAL;
        }

        // Make sure the check owner holds at least value.  If they have
        // less than value the check cannot be cashed.
        {
            STAmount availableFunds{accountFunds(
                ctx.view,
                sleCheck->at(sfAccount),
                value,
                fhZERO_IF_FROZEN,
                ctx.j)};

            // Note that src will have one reserve's worth of additional XRP
            // once the check is cashed, since the check's reserve will no
            // longer be required.  So, if we're dealing in XRP, we add one
            // reserve's worth to the available funds.
            if (value.native())
                availableFunds += XRPAmount{ctx.view.fees().increment};

            if (value > availableFunds)
            {
                JLOG(ctx.j.warn())
                    << "Check cashed for more than owner's balance.";
                return tecPATH_PARTIAL;
            }
        }

        // An issuer can always accept their own currency.
        if (!value.native() && (value.getIssuer() != dstId))
        {
            auto const sleTrustLine =
                ctx.view.read(keylet::line(dstId, issuerId, currency));

            if (!sleTrustLine &&
                !ctx.view.rules().enabled(featureCheckCashMakesTrustLine))
            {
                JLOG(ctx.j.warn())
                    << "Cannot cash check for IOU without trustline.";
                return tecNO_LINE;
            }

            auto const sleIssuer = ctx.view.read(keylet::account(issuerId));
            if (!sleIssuer)
            {
                JLOG(ctx.j.warn())
                    << "Can't receive IOUs from non-existent issuer: "
                    << to_string(issuerId);
                return tecNO_ISSUER;
            }

            if (sleIssuer->at(sfFlags) & lsfRequireAuth)
            {
                if (!sleTrustLine)
                {
                    // We can only create a trust line if the issuer does not
                    // have requireAuth set.
                    return tecNO_AUTH;
                }

                // Entries have a canonical representation, determined by a
                // lexicographical "greater than" comparison employing strict
                // weak ordering. Determine which entry we need to access.
                bool const canonical_gt(dstId > issuerId);

                bool const is_authorized(
                    sleTrustLine->at(sfFlags) &
                    (canonical_gt ? lsfLowAuth : lsfHighAuth));

                if (!is_authorized)
                {
                    JLOG(ctx.j.warn())
                        << "Can't receive IOUs from issuer without auth.";
                    return tecNO_AUTH;
                }
            }

            // The trustline from source to issuer does not need to
            // be checked for freezing, since we already verified that the
            // source has sufficient non-frozen funds available.

            // However, the trustline from destination to issuer may not
            // be frozen.
            if (isFrozen(ctx.view, dstId, currency, issuerId))
            {
                JLOG(ctx.j.warn()) << "Cashing a check to a frozen trustline.";
                return tecFROZEN;
            }
        }
    }
    return tesSUCCESS;
}

TER
CashCheck::doApply()
{
    // Flow requires that we operate on a PaymentSandbox, rather than
    // directly on a View.
    PaymentSandbox psb(&ctx_.view());

    auto sleCheck = psb.peek(keylet::check(ctx_.tx[sfCheckID]));
    if (!sleCheck)
    {
        JLOG(j_.fatal()) << "Precheck did not verify check's existence.";
        return tecFAILED_PROCESSING;
    }

    AccountID const srcId{sleCheck->getAccountID(sfAccount)};
    if (!psb.exists(keylet::account(srcId)) ||
        !psb.exists(keylet::account(account_)))
    {
        JLOG(ctx_.journal.fatal())
            << "Precheck did not verify source or destination's existence.";
        return tecFAILED_PROCESSING;
    }

    // Preclaim already checked that source has at least the requested
    // funds.
    //
    // Therefore, if this is a check written to self, (and it shouldn't be)
    // we know they have sufficient funds to pay the check.  Since they are
    // taking the funds from their own pocket and putting it back in their
    // pocket no balance will change.
    //
    // If it is not a check to self (as should be the case), then there's
    // work to do...
    auto viewJ = ctx_.app.journal("View");
    auto const optDeliverMin = ctx_.tx[~sfDeliverMin];
<<<<<<< HEAD
    bool const doFix1623{ctx_.view().rules().enabled(fix1623)};

=======
    bool const doFix1623{psb.rules().enabled(fix1623)};
>>>>>>> 96bbabbd
    if (srcId != account_)
    {
        STAmount const sendMax = sleCheck->at(sfSendMax);

        // Flow() doesn't do XRP to XRP transfers.
        if (sendMax.native())
        {
            // Here we need to calculate the amount of XRP src can send.
            // The amount they have available is their balance minus their
            // reserve.
            //
            // Since (if we're successful) we're about to remove an entry
            // from src's directory, we allow them to send that additional
            // incremental reserve amount in the transfer.  Hence the -1
            // argument.
            STAmount const srcLiquid{xrpLiquid(psb, srcId, -1, viewJ)};

            // Now, how much do they need in order to be successful?
            STAmount const xrpDeliver{
                optDeliverMin
                    ? std::max(*optDeliverMin, std::min(sendMax, srcLiquid))
                    : ctx_.tx.getFieldAmount(sfAmount)};

            if (srcLiquid < xrpDeliver)
            {
                // Vote no. However the transaction might succeed if applied
                // in a different order.
                JLOG(j_.trace()) << "Cash Check: Insufficient XRP: "
                                 << srcLiquid.getFullText() << " < "
                                 << xrpDeliver.getFullText();
                return tecUNFUNDED_PAYMENT;
            }

            if (optDeliverMin && doFix1623)
                // Set the DeliveredAmount metadata.
                ctx_.deliver(xrpDeliver);

            // The source account has enough XRP so make the ledger change.
            if (TER const ter{
                    transferXRP(psb, srcId, account_, xrpDeliver, viewJ)};
                ter != tesSUCCESS)
            {
                // The transfer failed.  Return the error code.
                return ter;
            }
        }
        else
        {
            // Note that for DeliverMin we don't know exactly how much
            // currency we want flow to deliver.  We can't ask for the
            // maximum possible currency because there might be a gateway
            // transfer rate to account for.  Since the transfer rate cannot
            // exceed 200%, we use 1/2 maxValue as our limit.
            STAmount const flowDeliver{
                optDeliverMin ? STAmount(
                                    optDeliverMin->issue(),
                                    STAmount::cMaxValue / 2,
                                    STAmount::cMaxOffset)
                              : ctx_.tx.getFieldAmount(sfAmount)};

            // If a trust line does not exist yet create one.
            Issue const& trustLineIssue = flowDeliver.issue();
            AccountID const issuer = flowDeliver.getIssuer();
            AccountID const truster = issuer == account_ ? srcId : account_;
            Keylet const trustLineKey = keylet::line(truster, trustLineIssue);
            bool const destLow = issuer > account_;

            bool const checkCashMakesTrustLine =
                psb.rules().enabled(featureCheckCashMakesTrustLine);

            if (checkCashMakesTrustLine && !psb.exists(trustLineKey))
            {
                // 1. Can the check casher meet the reserve for the trust line?
                // 2. Create trust line between destination (this) account
                //    and the issuer.
                // 3. Apply correct noRipple settings on trust line.  Use...
                //     a. this (destination) account and
                //     b. issuing account (not sending account).

                // Can the account cover the trust line's reserve?
                if (std::uint32_t const ownerCount = {sleDst->at(sfOwnerCount)};
                    mPriorBalance < psb.fees().accountReserve(ownerCount + 1))
                {
                    JLOG(j_.trace()) << "Trust line does not exist. "
                                        "Insufficent reserve to create line.";

                    return tecNO_LINE_INSUF_RESERVE;
                }

                Currency const currency = flowDeliver.getCurrency();
                STAmount initialBalance(flowDeliver.issue());
                initialBalance.setIssuer(noAccount());

                // clang-format off
                if (TER const ter = trustCreate(
                        psb,                            // payment sandbox
                        destLow,                        // is dest low?
                        issuer,                         // source
                        account_,                       // destination
                        trustLineKey.key,               // ledger index
                        sleDst,                         // Account to add to
                        false,                          // authorize account
                        (sleDst->getFlags() & lsfDefaultRipple) == 0,
                        false,                          // freeze trust line
                        initialBalance,                 // zero initial balance
                        Issue(currency, account_),      // limit of zero
                        0,                              // quality in
                        0,                              // quality out
                        viewJ);                         // journal
                    !isTesSuccess(ter))
                {
                    return ter;
                }
                // clang-format on

                // Note that we _don't_ need to be careful about destroying
                // the trust line if the check cashing fails.  The transaction
                // machinery will automatically clean it up.
            }

            // Since the destination is signing the check, they clearly want
            // the funds even if their new total funds would exceed the limit
            // on their trust line.  So we tweak the trust line limits before
            // calling flow and then restore the trust line limits afterwards.
            auto const sleTrustLine = psb.peek(trustLineKey);
            if (!sleTrustLine)
                return tecNO_LINE;

            SF_AMOUNT const& tweakedLimit = destLow ? sfLowLimit : sfHighLimit;
            STAmount const savedLimit = sleTrustLine->at(tweakedLimit);

            // Make sure the tweaked limits are restored when we leave scope.
            scope_exit fixup(
                [&psb, &trustLineKey, &tweakedLimit, &savedLimit]() {
                    if (auto const sleTrustLine = psb.peek(trustLineKey))
                        sleTrustLine->at(tweakedLimit) = savedLimit;
                });

            if (checkCashMakesTrustLine)
            {
                // Set the trust line limit to the highest possible value
                // while flow runs.
                STAmount const bigAmount(
                    trustLineIssue, STAmount::cMaxValue, STAmount::cMaxOffset);
                sleTrustLine->at(tweakedLimit) = bigAmount;
            }

            // Let flow() do the heavy lifting on a check for an IOU.
            auto const result = flow(
                psb,
                flowDeliver,
                srcId,
                account_,
                STPathSet{},
                true,                              // default path
                static_cast<bool>(optDeliverMin),  // partial payment
                true,                              // owner pays transfer fee
                false,                             // offer crossing
                std::nullopt,
                sleCheck->getFieldAmount(sfSendMax),
                viewJ);

            if (result.result() != tesSUCCESS)
            {
                JLOG(ctx_.journal.warn()) << "flow failed when cashing check.";
                return result.result();
            }

            // Make sure that deliverMin was satisfied.
            if (optDeliverMin)
            {
                if (result.actualAmountOut < *optDeliverMin)
                {
                    JLOG(ctx_.journal.warn())
                        << "flow did not produce DeliverMin.";
                    return tecPATH_PARTIAL;
                }
                if (doFix1623 && !checkCashMakesTrustLine)
                    // Set the delivered_amount metadata.
                    ctx_.deliver(result.actualAmountOut);
            }
<<<<<<< HEAD
            // Set the delivered amount metadata in all cases, not just
            // for DeliverMin.
            if (checkCashMakesTrustLine)
                ctx_.deliver(result.actualAmountOut);
=======
            sleCheck = psb.peek(keylet::check(ctx_.tx[sfCheckID]));
>>>>>>> 96bbabbd
        }
    }

    // Check was cashed.  If not a self send (and it shouldn't be), remove
    // check link from destination directory.
    if (srcId != account_)
    {
<<<<<<< HEAD
        std::uint64_t const page = {sleCheck->at(sfDestinationNode)};
        if (!ctx_.view().dirRemove(
=======
        std::uint64_t const page{(*sleCheck)[sfDestinationNode]};
        if (!psb.dirRemove(
>>>>>>> 96bbabbd
                keylet::ownerDir(account_), page, sleCheck->key(), true))
        {
            JLOG(j_.fatal()) << "Unable to delete check from destination.";
            return tefBAD_LEDGER;
        }
    }
    // Remove check from check owner's directory.
    {
<<<<<<< HEAD
        std::uint64_t const page = {sleCheck->at(sfOwnerNode)};
        if (!ctx_.view().dirRemove(
=======
        std::uint64_t const page{(*sleCheck)[sfOwnerNode]};
        if (!psb.dirRemove(
>>>>>>> 96bbabbd
                keylet::ownerDir(srcId), page, sleCheck->key(), true))
        {
            JLOG(j_.fatal()) << "Unable to delete check from owner.";
            return tefBAD_LEDGER;
        }
    }
    // If we succeeded, update the check owner's reserve.
    adjustOwnerCount(psb, psb.peek(keylet::account(srcId)), -1, viewJ);

    // Remove check from ledger.
    psb.erase(sleCheck);

    psb.apply(ctx_.rawView());
    return tesSUCCESS;
}

}  // namespace ripple<|MERGE_RESOLUTION|>--- conflicted
+++ resolved
@@ -293,12 +293,8 @@
     // work to do...
     auto viewJ = ctx_.app.journal("View");
     auto const optDeliverMin = ctx_.tx[~sfDeliverMin];
-<<<<<<< HEAD
-    bool const doFix1623{ctx_.view().rules().enabled(fix1623)};
-
-=======
     bool const doFix1623{psb.rules().enabled(fix1623)};
->>>>>>> 96bbabbd
+
     if (srcId != account_)
     {
         STAmount const sendMax = sleCheck->at(sfSendMax);
@@ -377,6 +373,8 @@
                 // 3. Apply correct noRipple settings on trust line.  Use...
                 //     a. this (destination) account and
                 //     b. issuing account (not sending account).
+
+                auto const sleDst = psb.peek(keylet::account(account_));
 
                 // Can the account cover the trust line's reserve?
                 if (std::uint32_t const ownerCount = {sleDst->at(sfOwnerCount)};
@@ -414,6 +412,8 @@
                 }
                 // clang-format on
 
+                psb.update(sleDst);
+
                 // Note that we _don't_ need to be careful about destroying
                 // the trust line if the check cashing fails.  The transaction
                 // machinery will automatically clean it up.
@@ -480,49 +480,40 @@
                     // Set the delivered_amount metadata.
                     ctx_.deliver(result.actualAmountOut);
             }
-<<<<<<< HEAD
+
             // Set the delivered amount metadata in all cases, not just
             // for DeliverMin.
             if (checkCashMakesTrustLine)
                 ctx_.deliver(result.actualAmountOut);
-=======
+
             sleCheck = psb.peek(keylet::check(ctx_.tx[sfCheckID]));
->>>>>>> 96bbabbd
         }
     }
 
     // Check was cashed.  If not a self send (and it shouldn't be), remove
     // check link from destination directory.
-    if (srcId != account_)
-    {
-<<<<<<< HEAD
-        std::uint64_t const page = {sleCheck->at(sfDestinationNode)};
-        if (!ctx_.view().dirRemove(
-=======
-        std::uint64_t const page{(*sleCheck)[sfDestinationNode]};
-        if (!psb.dirRemove(
->>>>>>> 96bbabbd
-                keylet::ownerDir(account_), page, sleCheck->key(), true))
-        {
-            JLOG(j_.fatal()) << "Unable to delete check from destination.";
-            return tefBAD_LEDGER;
-        }
-    }
+    if (srcId != account_ &&
+        !psb.dirRemove(
+            keylet::ownerDir(account_),
+            sleCheck->at(sfDestinationNode),
+            sleCheck->key(),
+            true))
+    {
+        JLOG(j_.fatal()) << "Unable to delete check from destination.";
+        return tefBAD_LEDGER;
+    }
+
     // Remove check from check owner's directory.
-    {
-<<<<<<< HEAD
-        std::uint64_t const page = {sleCheck->at(sfOwnerNode)};
-        if (!ctx_.view().dirRemove(
-=======
-        std::uint64_t const page{(*sleCheck)[sfOwnerNode]};
-        if (!psb.dirRemove(
->>>>>>> 96bbabbd
-                keylet::ownerDir(srcId), page, sleCheck->key(), true))
-        {
-            JLOG(j_.fatal()) << "Unable to delete check from owner.";
-            return tefBAD_LEDGER;
-        }
-    }
+    if (!psb.dirRemove(
+            keylet::ownerDir(srcId),
+            sleCheck->at(sfOwnerNode),
+            sleCheck->key(),
+            true))
+    {
+        JLOG(j_.fatal()) << "Unable to delete check from owner.";
+        return tefBAD_LEDGER;
+    }
+
     // If we succeeded, update the check owner's reserve.
     adjustOwnerCount(psb, psb.peek(keylet::account(srcId)), -1, viewJ);
 
