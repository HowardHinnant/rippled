//------------------------------------------------------------------------------
/*
    This file is part of rippled: https://github.com/ripple/rippled
    Copyright (c) 2012, 2013 Ripple Labs Inc.

    Permission to use, copy, modify, and/or distribute this software for any
    purpose  with  or without fee is hereby granted, provided that the above
    copyright notice and this permission notice appear in all copies.

    THE  SOFTWARE IS PROVIDED "AS IS" AND THE AUTHOR DISCLAIMS ALL WARRANTIES
    WITH  REGARD  TO  THIS  SOFTWARE  INCLUDING  ALL  IMPLIED  WARRANTIES  OF
    MERCHANTABILITY  AND  FITNESS. IN NO EVENT SHALL THE AUTHOR BE LIABLE FOR
    ANY  SPECIAL ,  DIRECT, INDIRECT, OR CONSEQUENTIAL DAMAGES OR ANY DAMAGES
    WHATSOEVER  RESULTING  FROM  LOSS  OF USE, DATA OR PROFITS, WHETHER IN AN
    ACTION  OF  CONTRACT, NEGLIGENCE OR OTHER TORTIOUS ACTION, ARISING OUT OF
    OR IN CONNECTION WITH THE USE OR PERFORMANCE OF THIS SOFTWARE.
*/
//==============================================================================

#include <BeastConfig.h>
#include <ripple/overlay/impl/TMHello.h>
#include <ripple/overlay/impl/PeerImp.h>
#include <ripple/overlay/impl/Tuning.h>
#include <ripple/app/ledger/InboundLedgers.h>
#include <ripple/app/ledger/LedgerMaster.h>
#include <ripple/consensus/LedgerTiming.h>
#include <ripple/app/ledger/InboundTransactions.h>
#include <ripple/app/misc/HashRouter.h>
#include <ripple/app/misc/LoadFeeTrack.h>
#include <ripple/app/misc/NetworkOPs.h>
#include <ripple/app/misc/Transaction.h>
#include <ripple/app/misc/Validations.h>
#include <ripple/app/misc/ValidatorList.h>
#include <ripple/app/tx/apply.h>
#include <ripple/protocol/digest.h>
#include <ripple/basics/random.h>
#include <ripple/basics/StringUtilities.h>
#include <ripple/basics/UptimeTimer.h>
#include <ripple/core/JobQueue.h>
#include <ripple/core/TimeKeeper.h>
#include <ripple/json/json_reader.h>
#include <ripple/resource/Fees.h>
#include <ripple/rpc/ServerHandler.h>
#include <ripple/overlay/Cluster.h>
#include <ripple/overlay/ClusterNode.h>
#include <ripple/protocol/BuildInfo.h>
#include <ripple/protocol/JsonFields.h>
#include <ripple/beast/core/SemanticVersion.h>
#include <ripple/beast/utility/weak_fn.h>
#include <beast/http/write.hpp>
#include <boost/algorithm/string/predicate.hpp>
#include <boost/asio/io_service.hpp>
#include <algorithm>
#include <functional>
#include <memory>
#include <sstream>

using namespace std::chrono_literals;

namespace ripple {

PeerImp::PeerImp (Application& app, id_t id, endpoint_type remote_endpoint,
    PeerFinder::Slot::ptr const& slot, http_request_type&& request,
        protocol::TMHello const& hello, PublicKey const& publicKey,
            Resource::Consumer consumer,
                std::unique_ptr<beast::asio::ssl_bundle>&& ssl_bundle,
                    OverlayImpl& overlay)
    : Child (overlay)
    , app_ (app)
    , id_(id)
    , sink_(app_.journal("Peer"), makePrefix(id))
    , p_sink_(app_.journal("Protocol"), makePrefix(id))
    , journal_ (sink_)
    , p_journal_(p_sink_)
    , ssl_bundle_(std::move(ssl_bundle))
    , socket_ (ssl_bundle_->socket)
    , stream_ (ssl_bundle_->stream)
    , strand_ (socket_.get_io_service())
    , timer_ (socket_.get_io_service())
    , remote_address_ (
        beast::IPAddressConversion::from_asio(remote_endpoint))
    , overlay_ (overlay)
    , m_inbound (true)
    , state_ (State::active)
    , sanity_ (Sanity::unknown)
    , insaneTime_ (clock_type::now())
    , publicKey_(publicKey)
    , creationTime_ (clock_type::now())
    , hello_(hello)
    , usage_(consumer)
    , fee_ (Resource::feeLightPeer)
    , slot_ (slot)
    , request_(std::move(request))
    , headers_(request_.fields)
{
}

PeerImp::~PeerImp ()
{
    if (cluster())
    {
        JLOG(journal_.warn()) << name_ << " left cluster";
    }
    if (state_ == State::active)
        overlay_.onPeerDeactivate(id_);
    overlay_.peerFinder().on_closed (slot_);
    overlay_.remove (slot_);
}

void
PeerImp::run()
{
    if(! strand_.running_in_this_thread())
        return strand_.post(std::bind (
            &PeerImp::run, shared_from_this()));
    {
        auto s = getVersion();
        if (boost::starts_with(s, "rippled-"))
        {
            s.erase(s.begin(), s.begin() + 8);
            beast::SemanticVersion v;
            if (v.parse(s))
            {
                beast::SemanticVersion av;
                av.parse("0.28.1-b7");
                hopsAware_ = v >= av;
            }
        }
    }
    if (m_inbound)
    {
        doAccept();
    }
    else
    {
        assert (state_ == State::active);
        // XXX Set timer: connection is in grace period to be useful.
        // XXX Set timer: connection idle (idle may vary depending on connection type.)
        if ((hello_.has_ledgerclosed ()) && (
            hello_.ledgerclosed ().size () == (256 / 8)))
        {
            memcpy (closedLedgerHash_.begin (),
                hello_.ledgerclosed ().data (), 256 / 8);
            if ((hello_.has_ledgerprevious ()) &&
                (hello_.ledgerprevious ().size () == (256 / 8)))
            {
                memcpy (previousLedgerHash_.begin (),
                    hello_.ledgerprevious ().data (), 256 / 8);
                addLedger (previousLedgerHash_);
            }
            else
            {
                previousLedgerHash_.zero();
            }
        }
        doProtocolStart();
    }

    setTimer();
}

void
PeerImp::stop()
{
    if(! strand_.running_in_this_thread())
        return strand_.post(std::bind (
            &PeerImp::stop, shared_from_this()));
    if (socket_.is_open())
    {
        // The rationale for using different severity levels is that
        // outbound connections are under our control and may be logged
        // at a higher level, but inbound connections are more numerous and
        // uncontrolled so to prevent log flooding the severity is reduced.
        //
        if(m_inbound)
        {
            JLOG(journal_.debug()) << "Stop";
        }
        else
        {
            JLOG(journal_.info()) << "Stop";
        }
    }
    close();
}

//------------------------------------------------------------------------------

void
PeerImp::send (Message::pointer const& m)
{
    if (! strand_.running_in_this_thread())
        return strand_.post(std::bind (
            &PeerImp::send, shared_from_this(), m));
    if(gracefulClose_)
        return;
    if(detaching_)
        return;

    overlay_.reportTraffic (
        static_cast<TrafficCount::category>(m->getCategory()),
        false, static_cast<int>(m->getBuffer().size()));

    auto sendq_size = send_queue_.size();

    if (sendq_size < Tuning::targetSendQueue)
    {
        // To detect a peer that does not read from their
        // side of the connection, we expect a peer to have
        // a small senq periodically
        large_sendq_ = 0;
    }
    else if ((sendq_size % Tuning::sendQueueLogFreq) == 0)
    {
        JLOG (journal_.debug()) <<
            (name_.empty() ? remote_address_.to_string() : name_) <<
                " sendq: " << sendq_size;
    }

    send_queue_.push(m);

    if(sendq_size != 0)
        return;

    boost::asio::async_write (stream_, boost::asio::buffer(
        send_queue_.front()->getBuffer()), strand_.wrap(std::bind(
            &PeerImp::onWriteMessage, shared_from_this(),
                beast::asio::placeholders::error,
                    beast::asio::placeholders::bytes_transferred)));
}

void
PeerImp::charge (Resource::Charge const& fee)
{
    if ((usage_.charge(fee) == Resource::drop) &&
        usage_.disconnect() && strand_.running_in_this_thread())
    {
        // Sever the connection
        fail("charge: Resources");
    }
}

//------------------------------------------------------------------------------

bool
PeerImp::crawl() const
{
    auto const iter = headers_.find("Crawl");
    if (iter == headers_.end())
        return false;
    return beast::detail::ci_equal(iter->second, "public");
}

std::string
PeerImp::getVersion() const
{
    if (hello_.has_fullversion ())
        return hello_.fullversion ();

    return std::string ();
}

Json::Value
PeerImp::json()
{
    Json::Value ret (Json::objectValue);

    ret[jss::public_key]   = toBase58 (
        TokenType::TOKEN_NODE_PUBLIC, publicKey_);
    ret[jss::address]      = remote_address_.to_string();

    if (m_inbound)
        ret[jss::inbound] = true;

    if (cluster())
    {
        ret[jss::cluster] = true;

        if (!name_.empty ())
            ret[jss::name] = name_;
    }

    ret[jss::load] = usage_.balance ();

    if (hello_.has_fullversion ())
        ret[jss::version] = hello_.fullversion ();

    if (hello_.has_protoversion ())
    {
        auto protocol = BuildInfo::make_protocol (hello_.protoversion ());

        if (protocol != BuildInfo::getCurrentProtocol())
            ret[jss::protocol] = to_string (protocol);
    }

    {
        std::chrono::milliseconds latency;
        {
            std::lock_guard<std::mutex> sl (recentLock_);
            latency = latency_;
        }

        if (latency != std::chrono::milliseconds (-1))
            ret[jss::latency] = static_cast<Json::UInt> (latency.count());
    }

    ret[jss::uptime] = static_cast<Json::UInt>(
        std::chrono::duration_cast<std::chrono::seconds>(uptime()).count());

    std::uint32_t minSeq, maxSeq;
    ledgerRange(minSeq, maxSeq);

    if ((minSeq != 0) || (maxSeq != 0))
        ret[jss::complete_ledgers] = boost::lexical_cast<std::string>(minSeq) +
            " - " + boost::lexical_cast<std::string>(maxSeq);

    if (closedLedgerHash_ != zero)
        ret[jss::ledger] = to_string (closedLedgerHash_);

    switch (sanity_.load ())
    {
        case Sanity::insane:
            ret[jss::sanity] = "insane";
            break;

        case Sanity::unknown:
            ret[jss::sanity] = "unknown";
            break;

        case Sanity::sane:
            // Nothing to do here
            break;
    }

    if (last_status_.has_newstatus ())
    {
        switch (last_status_.newstatus ())
        {
        case protocol::nsCONNECTING:
            ret[jss::status] = "connecting";
            break;

        case protocol::nsCONNECTED:
            ret[jss::status] = "connected";
            break;

        case protocol::nsMONITORING:
            ret[jss::status] = "monitoring";
            break;

        case protocol::nsVALIDATING:
            ret[jss::status] = "validating";
            break;

        case protocol::nsSHUTTING:
            ret[jss::status] = "shutting";
            break;

        default:
            // FIXME: do we really want this?
            JLOG(p_journal_.warn()) <<
                "Unknown status: " << last_status_.newstatus ();
        }
    }

    return ret;
}

//------------------------------------------------------------------------------

bool
PeerImp::hasLedger (uint256 const& hash, std::uint32_t seq) const
{
    std::lock_guard<std::mutex> sl(recentLock_);
    if ((seq != 0) && (seq >= minLedger_) && (seq <= maxLedger_) &&
            (sanity_.load() == Sanity::sane))
        return true;
    return std::find (recentLedgers_.begin(),
        recentLedgers_.end(), hash) != recentLedgers_.end();
}

void
PeerImp::ledgerRange (std::uint32_t& minSeq,
    std::uint32_t& maxSeq) const
{
    std::lock_guard<std::mutex> sl(recentLock_);

    minSeq = minLedger_;
    maxSeq = maxLedger_;
}

bool
PeerImp::hasTxSet (uint256 const& hash) const
{
    std::lock_guard<std::mutex> sl(recentLock_);
    return std::find (recentTxSets_.begin(),
        recentTxSets_.end(), hash) != recentTxSets_.end();
}

void
PeerImp::cycleStatus ()
{
    previousLedgerHash_ = closedLedgerHash_;
    closedLedgerHash_.zero ();
}

bool
PeerImp::supportsVersion (int version)
{
    return hello_.has_protoversion () && (hello_.protoversion () >= version);
}

bool
PeerImp::hasRange (std::uint32_t uMin, std::uint32_t uMax)
{
    return (sanity_ != Sanity::insane) && (uMin >= minLedger_) && (uMax <= maxLedger_);
}

//------------------------------------------------------------------------------

void
PeerImp::close()
{
    assert(strand_.running_in_this_thread());
    if (socket_.is_open())
    {
        detaching_ = true; // DEPRECATED
        error_code ec;
        timer_.cancel(ec);
        socket_.close(ec);
        if(m_inbound)
        {
            JLOG(journal_.debug()) << "Closed";
        }
        else
        {
            JLOG(journal_.info()) << "Closed";
        }
    }
}

void
PeerImp::fail(std::string const& reason)
{
    if(! strand_.running_in_this_thread())
        return strand_.post(std::bind (
            (void(Peer::*)(std::string const&))&PeerImp::fail,
                shared_from_this(), reason));
    if (socket_.is_open())
    {
<<<<<<< HEAD
        JLOG (journal_.warn()) << reason;
=======
        JLOG (journal_.warn()) <<
            (name_.empty() ? remote_address_.to_string() : name_) <<
                " failed: " << reason;
>>>>>>> 208028a1
    }
    close();
}

void
PeerImp::fail(std::string const& name, error_code ec)
{
    assert(strand_.running_in_this_thread());
    if (socket_.is_open())
    {
        JLOG(journal_.warn()) << name << ": " << ec.message();
    }
    close();
}

void
PeerImp::gracefulClose()
{
    assert(strand_.running_in_this_thread());
    assert(socket_.is_open());
    assert(! gracefulClose_);
    gracefulClose_ = true;
#if 0
    // Flush messages
    while(send_queue_.size() > 1)
        send_queue_.pop_back();
#endif
    if (send_queue_.size() > 0)
        return;
    setTimer();
    stream_.async_shutdown(strand_.wrap(std::bind(&PeerImp::onShutdown,
        shared_from_this(), beast::asio::placeholders::error)));
}

void
PeerImp::setTimer()
{
    error_code ec;
    timer_.expires_from_now( std::chrono::seconds(
        Tuning::timerSeconds), ec);

    if (ec)
    {
        JLOG(journal_.error()) << "setTimer: " << ec.message();
        return;
    }
    timer_.async_wait(strand_.wrap(std::bind(&PeerImp::onTimer,
        shared_from_this(), beast::asio::placeholders::error)));
}

// convenience for ignoring the error code
void
PeerImp::cancelTimer()
{
    error_code ec;
    timer_.cancel(ec);
}

//------------------------------------------------------------------------------

std::string
PeerImp::makePrefix(id_t id)
{
    std::stringstream ss;
    ss << "[" << std::setfill('0') << std::setw(3) << id << "] ";
    return ss.str();
}

void
PeerImp::onTimer (error_code const& ec)
{
    if (! socket_.is_open())
        return;

    if (ec == boost::asio::error::operation_aborted)
        return;

    if (ec)
    {
        // This should never happen
        JLOG(journal_.error()) << "onTimer: " << ec.message();
        return close();
    }

    if (large_sendq_++ >= Tuning::sendqIntervals)
    {
        fail ("Large send queue");
        return;
    }

    if (no_ping_++ >= Tuning::noPing)
    {
        fail ("No ping reply received");
        return;
    }

    if (lastPingSeq_ == 0)
    {
        // Make sequence unpredictable enough that a peer
        // can't fake their latency
        lastPingSeq_ = rand_int (65535);
        lastPingTime_ = clock_type::now();

        protocol::TMPing message;
        message.set_type (protocol::TMPing::ptPING);
        message.set_seq (lastPingSeq_);

        send (std::make_shared<Message> (
            message, protocol::mtPING));
    }
    else
    {
        // We have an outstanding ping, raise latency
        auto minLatency = std::chrono::duration_cast <std::chrono::milliseconds>
            (clock_type::now() - lastPingTime_);

        std::lock_guard<std::mutex> sl(recentLock_);

        if (latency_ < minLatency)
            latency_ = minLatency;
    }

    setTimer();
}

void
PeerImp::onShutdown(error_code ec)
{
    cancelTimer();
    // If we don't get eof then something went wrong
    if (! ec)
    {
        JLOG(journal_.error()) << "onShutdown: expected error condition";
        return close();
    }
    if (ec != boost::asio::error::eof)
        return fail("onShutdown", ec);
    close();
}

//------------------------------------------------------------------------------

void PeerImp::doAccept()
{
    assert(read_buffer_.size() == 0);
//     assert(request_.upgrade);

    JLOG(journal_.debug()) << "doAccept: " << remote_address_;

    auto sharedValue = makeSharedValue(
        ssl_bundle_->stream.native_handle(), journal_);
    // This shouldn't fail since we already computed
    // the shared value successfully in OverlayImpl
    if(! sharedValue)
        return fail("makeSharedValue: Unexpected failure");

    // TODO Apply headers to connection state.

    beast::write (write_buffer_, makeResponse(
        ! overlay_.peerFinder().config().peerPrivate,
            request_, remote_address_, *sharedValue));

    auto const protocol = BuildInfo::make_protocol(hello_.protoversion());
    JLOG(journal_.info()) << "Protocol: " << to_string(protocol);
    JLOG(journal_.info()) <<
        "Public Key: " << toBase58 (
            TokenType::TOKEN_NODE_PUBLIC,
            publicKey_);
    if (auto member = app_.cluster().member(publicKey_))
    {
        name_ = *member;
        JLOG(journal_.info()) << "Cluster name: " << name_;
    }

    overlay_.activate(shared_from_this());

    // XXX Set timer: connection is in grace period to be useful.
    // XXX Set timer: connection idle (idle may vary depending on connection type.)
    if ((hello_.has_ledgerclosed ()) && (
        hello_.ledgerclosed ().size () == (256 / 8)))
    {
        memcpy (closedLedgerHash_.begin (),
            hello_.ledgerclosed ().data (), 256 / 8);
        if ((hello_.has_ledgerprevious ()) &&
            (hello_.ledgerprevious ().size () == (256 / 8)))
        {
            memcpy (previousLedgerHash_.begin (),
                hello_.ledgerprevious ().data (), 256 / 8);
            addLedger (previousLedgerHash_);
        }
        else
        {
            previousLedgerHash_.zero();
        }
    }

    onWriteResponse(error_code(), 0);
}

http_response_type
PeerImp::makeResponse (bool crawl,
    http_request_type const& req,
    beast::IP::Endpoint remote,
    uint256 const& sharedValue)
{
    http_response_type resp;
    resp.status = 101;
    resp.reason = "Switching Protocols";
    resp.version = req.version;
    resp.fields.insert("Connection", "Upgrade");
    resp.fields.insert("Upgrade", "RTXP/1.2");
    resp.fields.insert("Connect-AS", "Peer");
    resp.fields.insert("Server", BuildInfo::getFullVersionString());
    resp.fields.insert("Crawl", crawl ? "public" : "private");
    protocol::TMHello hello = buildHello(sharedValue,
        overlay_.setup().public_ip, remote, app_);
    appendHello(resp.fields, hello);
    return resp;
}

// Called repeatedly to send the bytes in the response
void
PeerImp::onWriteResponse (error_code ec, std::size_t bytes_transferred)
{
    if(! socket_.is_open())
        return;
    if(ec == boost::asio::error::operation_aborted)
        return;
    if(ec)
        return fail("onWriteResponse", ec);
    if(auto stream = journal_.trace())
    {
        if (bytes_transferred > 0)
            stream <<
                "onWriteResponse: " << bytes_transferred << " bytes";
        else
            stream << "onWriteResponse";
    }

    write_buffer_.consume (bytes_transferred);
    if (write_buffer_.size() == 0)
        return doProtocolStart();

    stream_.async_write_some (write_buffer_.data(),
        strand_.wrap (std::bind (&PeerImp::onWriteResponse,
            shared_from_this(), beast::asio::placeholders::error,
                beast::asio::placeholders::bytes_transferred)));
}

//------------------------------------------------------------------------------

// Protocol logic

void
PeerImp::doProtocolStart()
{
    onReadMessage(error_code(), 0);

    protocol::TMManifests tm;

    app_.validatorManifests ().for_each_manifest (
        [&tm](std::size_t s){tm.mutable_list()->Reserve(s);},
        [&tm](Manifest const& manifest)
        {
            auto const& s = manifest.serialized;
            auto& tm_e = *tm.add_list();
            tm_e.set_stobject(s.data(), s.size());
        });

    if (tm.list_size() > 0)
    {
        auto m = std::make_shared<Message>(tm, protocol::mtMANIFESTS);
        send (m);
    }
}

// Called repeatedly with protocol message data
void
PeerImp::onReadMessage (error_code ec, std::size_t bytes_transferred)
{
    if(! socket_.is_open())
        return;
    if(ec == boost::asio::error::operation_aborted)
        return;
    if(ec == boost::asio::error::eof)
    {
        JLOG(journal_.info()) << "EOF";
        return gracefulClose();
    }
    if(ec)
        return fail("onReadMessage", ec);
    if(auto stream = journal_.trace())
    {
        if (bytes_transferred > 0)
            stream <<
                "onReadMessage: " << bytes_transferred << " bytes";
        else
            stream << "onReadMessage";
    }

    read_buffer_.commit (bytes_transferred);

    while (read_buffer_.size() > 0)
    {
        std::size_t bytes_consumed;
        std::tie(bytes_consumed, ec) = invokeProtocolMessage(
            read_buffer_.data(), *this);
        if (ec)
            return fail("onReadMessage", ec);
        if (! stream_.next_layer().is_open())
            return;
        if(gracefulClose_)
            return;
        if (bytes_consumed == 0)
            break;
        read_buffer_.consume (bytes_consumed);
    }
    // Timeout on writes only
    stream_.async_read_some (read_buffer_.prepare (Tuning::readBufferBytes),
        strand_.wrap (std::bind (&PeerImp::onReadMessage,
            shared_from_this(), beast::asio::placeholders::error,
                beast::asio::placeholders::bytes_transferred)));
}

void
PeerImp::onWriteMessage (error_code ec, std::size_t bytes_transferred)
{
    if(! socket_.is_open())
        return;
    if(ec == boost::asio::error::operation_aborted)
        return;
    if(ec)
        return fail("onWriteMessage", ec);
    if(auto stream = journal_.trace())
    {
        if (bytes_transferred > 0)
            stream <<
                "onWriteMessage: " << bytes_transferred << " bytes";
        else
            stream << "onWriteMessage";
    }

    assert(! send_queue_.empty());
    send_queue_.pop();
    if (! send_queue_.empty())
    {
        // Timeout on writes only
        return boost::asio::async_write (stream_, boost::asio::buffer(
            send_queue_.front()->getBuffer()), strand_.wrap(std::bind(
                &PeerImp::onWriteMessage, shared_from_this(),
                    beast::asio::placeholders::error,
                        beast::asio::placeholders::bytes_transferred)));
    }

    if (gracefulClose_)
    {
        return stream_.async_shutdown(strand_.wrap(std::bind(
            &PeerImp::onShutdown, shared_from_this(),
                beast::asio::placeholders::error)));
    }
}

//------------------------------------------------------------------------------
//
// ProtocolHandler
//
//------------------------------------------------------------------------------

PeerImp::error_code
PeerImp::onMessageUnknown (std::uint16_t type)
{
    error_code ec;
    // TODO
    return ec;
}

PeerImp::error_code
PeerImp::onMessageBegin (std::uint16_t type,
    std::shared_ptr <::google::protobuf::Message> const& m,
    std::size_t size)
{
    load_event_ = app_.getJobQueue ().getLoadEventAP (
        jtPEER, protocolMessageName(type));
    fee_ = Resource::feeLightPeer;
    overlay_.reportTraffic (TrafficCount::categorize (*m, type, true),
        true, static_cast<int>(size));
    return error_code{};
}

void
PeerImp::onMessageEnd (std::uint16_t,
    std::shared_ptr <::google::protobuf::Message> const&)
{
    load_event_.reset();
    charge (fee_);
}

void
PeerImp::onMessage (std::shared_ptr <protocol::TMHello> const& m)
{
    fail("Deprecated TMHello");
}

void
PeerImp::onMessage (std::shared_ptr<protocol::TMManifests> const& m)
{
    // VFALCO What's the right job type?
    auto that = shared_from_this();
    app_.getJobQueue().addJob (
        jtVALIDATION_ut, "receiveManifests",
        [this, that, m] (Job&) { overlay_.onManifests(m, that); });
}

void
PeerImp::onMessage (std::shared_ptr <protocol::TMPing> const& m)
{
    if (m->type () == protocol::TMPing::ptPING)
    {
        // We have received a ping request, reply with a pong
        fee_ = Resource::feeMediumBurdenPeer;
        m->set_type (protocol::TMPing::ptPONG);
        send (std::make_shared<Message> (*m, protocol::mtPING));

        return;
    }

    if ((m->type () == protocol::TMPing::ptPONG) && m->has_seq ())
    {
        // We have received a pong, update our latency estimate
        auto unknownLatency = std::chrono::milliseconds (-1);

        std::lock_guard<std::mutex> sl(recentLock_);

        if ((lastPingSeq_ != 0) && (m->seq () == lastPingSeq_))
        {
            no_ping_ = 0;
            auto estimate = std::chrono::duration_cast <std::chrono::milliseconds>
                (clock_type::now() - lastPingTime_);
            if (latency_ == unknownLatency)
                latency_ = estimate;
            else
                latency_ = (latency_ * 7 + estimate) / 8;
        }
        else
            latency_ = unknownLatency;
        lastPingSeq_ = 0;

        return;
    }
}

void
PeerImp::onMessage (std::shared_ptr <protocol::TMCluster> const& m)
{
    // VFALCO NOTE I think we should drop the peer immediately
    if (! cluster())
    {
        fee_ = Resource::feeUnwantedData;
        return;
    }

    for (int i = 0; i < m->clusternodes().size(); ++i)
    {
        protocol::TMClusterNode const& node = m->clusternodes(i);

        std::string name;
        if (node.has_nodename())
            name = node.nodename();

        auto const publicKey = parseBase58<PublicKey>(
            TokenType::TOKEN_NODE_PUBLIC, node.publickey());

        // NIKB NOTE We should drop the peer immediately if
        // they send us a public key we can't parse
        if (publicKey)
        {
            auto const reportTime =
                NetClock::time_point{
                    NetClock::duration{node.reporttime()}};

            app_.cluster().update(
                *publicKey,
                name,
                node.nodeload(),
                reportTime);
        }
    }

    int loadSources = m->loadsources().size();
    if (loadSources != 0)
    {
        Resource::Gossip gossip;
        gossip.items.reserve (loadSources);
        for (int i = 0; i < m->loadsources().size(); ++i)
        {
            protocol::TMLoadSource const& node = m->loadsources (i);
            Resource::Gossip::Item item;
            item.address = beast::IP::Endpoint::from_string (node.name());
            item.balance = node.cost();
            if (item.address != beast::IP::Endpoint())
                gossip.items.push_back(item);
        }
        overlay_.resourceManager().importConsumers (name_, gossip);
    }

    // Calculate the cluster fee:
    auto const thresh = app_.timeKeeper().now() - 90s;
    std::uint32_t clusterFee = 0;

    std::vector<std::uint32_t> fees;
    fees.reserve (app_.cluster().size());

    app_.cluster().for_each(
        [&fees,thresh](ClusterNode const& status)
        {
            if (status.getReportTime() >= thresh)
                fees.push_back (status.getLoadFee ());
        });

    if (!fees.empty())
    {
        auto const index = fees.size() / 2;
        std::nth_element (
            fees.begin(),
            fees.begin () + index,
            fees.end());
        clusterFee = fees[index];
    }

    app_.getFeeTrack().setClusterFee(clusterFee);
}

void
PeerImp::onMessage (std::shared_ptr <protocol::TMGetPeers> const& m)
{
    // This message is obsolete due to PeerFinder and
    // we no longer provide a response to it.
}

void
PeerImp::onMessage (std::shared_ptr <protocol::TMPeers> const& m)
{
    // This message is obsolete due to PeerFinder and
    // we no longer process it.
}

void
PeerImp::onMessage (std::shared_ptr <protocol::TMEndpoints> const& m)
{
    if (sanity_.load() != Sanity::sane)
    {
        // Don't allow endpoints from peer not known sane
        return;
    }

    std::vector <PeerFinder::Endpoint> endpoints;

    endpoints.reserve (m->endpoints().size());

    for (int i = 0; i < m->endpoints ().size (); ++i)
    {
        PeerFinder::Endpoint endpoint;
        protocol::TMEndpoint const& tm (m->endpoints(i));

        // hops
        endpoint.hops = tm.hops();

        // ipv4
        if (endpoint.hops > 0)
        {
            in_addr addr;
            addr.s_addr = tm.ipv4().ipv4();
            beast::IP::AddressV4 v4 (ntohl (addr.s_addr));
            endpoint.address = beast::IP::Endpoint (v4, tm.ipv4().ipv4port ());
        }
        else
        {
            // This Endpoint describes the peer we are connected to.
            // We will take the remote address seen on the socket and
            // store that in the IP::Endpoint. If this is the first time,
            // then we'll verify that their listener can receive incoming
            // by performing a connectivity test.
            //
            endpoint.address = remote_address_.at_port (
                tm.ipv4().ipv4port ());
        }

        endpoints.push_back (endpoint);
    }

    if (! endpoints.empty())
        overlay_.peerFinder().on_endpoints (slot_, endpoints);
}

void
PeerImp::onMessage (std::shared_ptr <protocol::TMTransaction> const& m)
{

    if (sanity_.load() == Sanity::insane)
        return;

    if (app_.getOPs().isNeedNetworkLedger ())
    {
        // If we've never been in synch, there's nothing we can do
        // with a transaction
        return;
    }

    SerialIter sit (makeSlice(m->rawtransaction()));

    try
    {
        auto stx = std::make_shared<STTx const>(sit);
        uint256 txID = stx->getTransactionID ();

        int flags;

        if (! app_.getHashRouter ().addSuppressionPeer (
            txID, id_, flags))
        {
            // we have seen this transaction recently
            if (flags & SF_BAD)
            {
                fee_ = Resource::feeInvalidSignature;
                return;
            }

            if (!(flags & SF_RETRY))
                return;
        }

        JLOG(p_journal_.debug()) << "Got tx " << txID;

        bool checkSignature = true;
        if (cluster())
        {
            if (! m->has_deferred () || ! m->deferred ())
            {
                // Skip local checks if a server we trust
                // put the transaction in its open ledger
                flags |= SF_TRUSTED;
            }

            if (! app_.getOPs().getValidationPublicKey().size())
            {
                // For now, be paranoid and have each validator
                // check each transaction, regardless of source
                checkSignature = false;
            }
        }

        if (app_.getJobQueue().getJobCount(jtTRANSACTION) > 100)
        {
            JLOG(p_journal_.info()) << "Transaction queue is full";
        }
        else if (app_.getLedgerMaster().getValidatedLedgerAge() > 4min)
        {
            JLOG(p_journal_.trace()) << "No new transactions until synchronized";
        }
        else
        {
            app_.getJobQueue ().addJob (
                jtTRANSACTION, "recvTransaction->checkTransaction",
                [weak = std::weak_ptr<PeerImp>(shared_from_this()),
                flags, checkSignature, stx] (Job&) {
                    if (auto peer = weak.lock())
                        peer->checkTransaction(flags,
                            checkSignature, stx);
                });
        }
    }
    catch (std::exception const&)
    {
        JLOG(p_journal_.warn()) << "Transaction invalid: " <<
            strHex(m->rawtransaction ());
    }
}

void
PeerImp::onMessage (std::shared_ptr <protocol::TMGetLedger> const& m)
{
    fee_ = Resource::feeMediumBurdenPeer;
    std::weak_ptr<PeerImp> weak = shared_from_this();
    app_.getJobQueue().addJob (
        jtLEDGER_REQ, "recvGetLedger",
        [weak, m] (Job&) {
            if (auto peer = weak.lock())
                peer->getLedger(m);
        });
}

void
PeerImp::onMessage (std::shared_ptr <protocol::TMLedgerData> const& m)
{
    protocol::TMLedgerData& packet = *m;

    if (m->nodes ().size () <= 0)
    {
        JLOG(p_journal_.warn()) << "Ledger/TXset data with no nodes";
        return;
    }

    if (m->has_requestcookie ())
    {
        std::shared_ptr<Peer> target = overlay_.findPeerByShortID (m->requestcookie ());
        if (target)
        {
            m->clear_requestcookie ();
            target->send (std::make_shared<Message> (
                packet, protocol::mtLEDGER_DATA));
        }
        else
        {
            JLOG(p_journal_.info()) << "Unable to route TX/ledger data reply";
            fee_ = Resource::feeUnwantedData;
        }
        return;
    }

    uint256 hash;

    if (m->ledgerhash ().size () != 32)
    {
        JLOG(p_journal_.warn()) << "TX candidate reply with invalid hash size";
        fee_ = Resource::feeInvalidRequest;
        return;
    }

    memcpy (hash.begin (), m->ledgerhash ().data (), 32);

    if (m->type () == protocol::liTS_CANDIDATE)
    {
        // got data for a candidate transaction set
        std::weak_ptr<PeerImp> weak = shared_from_this();
        auto& journal = p_journal_;
        app_.getJobQueue().addJob(
            jtTXN_DATA, "recvPeerData",
            [weak, hash, journal, m] (Job&) {
                if (auto peer = weak.lock())
                    peer->peerTXData(hash, m, journal);
            });
        return;
    }

    if (!app_.getInboundLedgers ().gotLedgerData (
        hash, shared_from_this(), m))
    {
        JLOG(p_journal_.trace()) << "Got data for unwanted ledger";
        fee_ = Resource::feeUnwantedData;
    }
}

void
PeerImp::onMessage (std::shared_ptr <protocol::TMProposeSet> const& m)
{
    protocol::TMProposeSet& set = *m;

    if (set.has_hops() && ! slot_->cluster())
        set.set_hops(set.hops() + 1);

    // VFALCO Magic numbers are bad
    if ((set.closetime() + 180) < app_.timeKeeper().closeTime().time_since_epoch().count())
        return;

    auto const type = publicKeyType(
        makeSlice(set.nodepubkey()));

    // VFALCO Magic numbers are bad
    // Roll this into a validation function
    if ((! type) ||
        (set.currenttxhash ().size () != 32) ||
        (set.signature ().size () < 56) ||
        (set.signature ().size () > 128)
    )
    {
        JLOG(p_journal_.warn()) << "Proposal: malformed";
        fee_ = Resource::feeInvalidSignature;
        return;
    }

    if (set.previousledger ().size () != 32)
    {
        JLOG(p_journal_.warn()) << "Proposal: malformed";
        fee_ = Resource::feeInvalidRequest;
        return;
    }

    PublicKey const publicKey (makeSlice(set.nodepubkey()));
    NetClock::time_point const closeTime { NetClock::duration{set.closetime()} };
    Slice signature (set.signature().data(), set.signature ().size());

    uint256 proposeHash, prevLedger;
    memcpy (proposeHash.begin (), set.currenttxhash ().data (), 32);
    memcpy (prevLedger.begin (), set.previousledger ().data (), 32);

    uint256 suppression = proposalUniqueId (
        proposeHash, prevLedger, set.proposeseq(),
        closeTime, publicKey.slice(), signature);

    if (! app_.getHashRouter ().addSuppressionPeer (suppression, id_))
    {
        JLOG(p_journal_.trace()) << "Proposal: duplicate";
        return;
    }

    if (app_.getOPs().getValidationPublicKey().size() &&
        publicKey == app_.getOPs().getValidationPublicKey())
    {
        JLOG(p_journal_.trace()) << "Proposal: self";
        return;
    }

    auto const isTrusted = app_.validators().trusted (publicKey);

    if (!isTrusted)
    {
        if (sanity_.load() == Sanity::insane)
        {
            JLOG(p_journal_.debug()) << "Proposal: Dropping UNTRUSTED (insane)";
            return;
        }

        if (app_.getFeeTrack ().isLoadedLocal ())
        {
            JLOG(p_journal_.debug()) << "Proposal: Dropping UNTRUSTED (load)";
            return;
        }
    }

    JLOG(p_journal_.trace()) <<
        "Proposal: " << (isTrusted ? "trusted" : "UNTRUSTED");

    auto proposal = std::make_shared<RCLCxPeerPos> (
        publicKey, signature, suppression,
        RCLCxPeerPos::Proposal{prevLedger, set.proposeseq (), proposeHash, closeTime,
            app_.timeKeeper().closeTime(),calcNodeID(publicKey)});

    std::weak_ptr<PeerImp> weak = shared_from_this();
    app_.getJobQueue ().addJob (
        isTrusted ? jtPROPOSAL_t : jtPROPOSAL_ut, "recvPropose->checkPropose",
        [weak, m, proposal] (Job& job) {
            if (auto peer = weak.lock())
                peer->checkPropose(job, m, proposal);
        });
}

void
PeerImp::onMessage (std::shared_ptr <protocol::TMStatusChange> const& m)
{
    JLOG(p_journal_.trace()) << "Status: Change";

    if (!m->has_networktime ())
        m->set_networktime (app_.timeKeeper().now().time_since_epoch().count());

    if (!last_status_.has_newstatus () || m->has_newstatus ())
        last_status_ = *m;
    else
    {
        // preserve old status
        protocol::NodeStatus status = last_status_.newstatus ();
        last_status_ = *m;
        m->set_newstatus (status);
    }

    if (m->newevent () == protocol::neLOST_SYNC)
    {
        if (!closedLedgerHash_.isZero ())
        {
            JLOG(p_journal_.trace()) << "Status: Out of sync";
            closedLedgerHash_.zero ();
        }

        previousLedgerHash_.zero ();
        return;
    }

    if (m->has_ledgerhash () && (m->ledgerhash ().size () == (256 / 8)))
    {
        // a peer has changed ledgers
        memcpy (closedLedgerHash_.begin (), m->ledgerhash ().data (), 256 / 8);
        addLedger (closedLedgerHash_);
        JLOG(p_journal_.trace()) << "LCL is " << closedLedgerHash_;
    }
    else
    {
        JLOG(p_journal_.trace()) << "Status: No ledger";
        closedLedgerHash_.zero ();
    }

    if (m->has_ledgerhashprevious () &&
        m->ledgerhashprevious ().size () == (256 / 8))
    {
        memcpy (previousLedgerHash_.begin (),
            m->ledgerhashprevious ().data (), 256 / 8);
        addLedger (previousLedgerHash_);
    }
    else previousLedgerHash_.zero ();

    if (m->has_firstseq () && m->has_lastseq())
    {
        minLedger_ = m->firstseq ();
        maxLedger_ = m->lastseq ();

        // VFALCO Is this workaround still needed?
        // Work around some servers that report sequences incorrectly
        if (minLedger_ == 0)
            maxLedger_ = 0;
        if (maxLedger_ == 0)
            minLedger_ = 0;
    }

    if (m->has_ledgerseq() &&
        app_.getLedgerMaster().getValidatedLedgerAge() < 2min)
    {
        checkSanity (m->ledgerseq(), app_.getLedgerMaster().getValidLedgerIndex());
    }

    app_.getOPs().pubPeerStatus (
        [=]() -> Json::Value
        {
            Json::Value j = Json::objectValue;

            if (m->has_newstatus ())
            {
               switch (m->newstatus ())
               {
                   case protocol::nsCONNECTING:
                       j[jss::status] = "CONNECTING";
                       break;
                   case protocol::nsCONNECTED:
                       j[jss::status] = "CONNECTED";
                       break;
                   case protocol::nsMONITORING:
                       j[jss::status] = "MONITORING";
                       break;
                   case protocol::nsVALIDATING:
                       j[jss::status] = "VALIDATING";
                       break;
                   case protocol::nsSHUTTING:
                       j[jss::status] = "SHUTTING";
                       break;
               }
            }

            if (m->has_newevent())
            {
                switch (m->newevent ())
                {
                    case protocol::neCLOSING_LEDGER:
                        j[jss::action] = "CLOSING_LEDGER";
                        break;
                    case protocol::neACCEPTED_LEDGER:
                        j[jss::action] = "ACCEPTED_LEDGER";
                        break;
                    case protocol::neSWITCHED_LEDGER:
                        j[jss::action] = "SWITCHED_LEDGER";
                        break;
                    case protocol::neLOST_SYNC:
                        j[jss::action] = "LOST_SYNC";
                        break;
                }
            }

            if (m->has_ledgerseq ())
            {
                j[jss::ledger_index] = m->ledgerseq();
            }

            if (m->has_ledgerhash ())
            {
                j[jss::ledger_hash] = to_string (closedLedgerHash_);
            }

            if (m->has_networktime ())
            {
                j[jss::date] = Json::UInt (m->networktime());
            }

            if (m->has_firstseq () && m->has_lastseq ())
            {
                j[jss::ledger_index_min] =
                    Json::UInt (m->firstseq ());
                j[jss::ledger_index_max] =
                    Json::UInt (m->lastseq ());
            }

            return j;
        });
}

void
PeerImp::checkSanity (std::uint32_t validationSeq)
{
    std::uint32_t serverSeq;
    {
        // Extract the seqeuence number of the highest
        // ledger this peer has
        std::lock_guard<std::mutex> sl (recentLock_);

        serverSeq = maxLedger_;
    }
    if (serverSeq != 0)
    {
        // Compare the peer's ledger sequence to the
        // sequence of a recently-validated ledger
        checkSanity (serverSeq, validationSeq);
    }
}

void
PeerImp::checkSanity (std::uint32_t seq1, std::uint32_t seq2)
{
        int diff = std::max (seq1, seq2) - std::min (seq1, seq2);

        if (diff < Tuning::saneLedgerLimit)
        {
            // The peer's ledger sequence is close to the validation's
            sanity_ = Sanity::sane;
        }

        if ((diff > Tuning::insaneLedgerLimit) && (sanity_.load() != Sanity::insane))
        {
            // The peer's ledger sequence is way off the validation's
            std::lock_guard<std::mutex> sl(recentLock_);

            sanity_ = Sanity::insane;
            insaneTime_ = clock_type::now();
        }
}

// Should this connection be rejected
// and considered a failure
void PeerImp::check ()
{
    if (m_inbound || (sanity_.load() == Sanity::sane))
        return;

    clock_type::time_point insaneTime;
    {
        std::lock_guard<std::mutex> sl(recentLock_);

        insaneTime = insaneTime_;
    }

    bool reject = false;

    if (sanity_.load() == Sanity::insane)
        reject = (insaneTime - clock_type::now())
            > std::chrono::seconds (Tuning::maxInsaneTime);

    if (sanity_.load() == Sanity::unknown)
        reject = (insaneTime - clock_type::now())
            > std::chrono::seconds (Tuning::maxUnknownTime);

    if (reject)
    {
        overlay_.peerFinder().on_failure (slot_);
        strand_.post (std::bind (
            (void (PeerImp::*)(std::string const&)) &PeerImp::fail,
                shared_from_this(), "Not useful"));
    }
}

void
PeerImp::onMessage (std::shared_ptr <protocol::TMHaveTransactionSet> const& m)
{
    uint256 hashes;

    if (m->hash ().size () != (256 / 8))
    {
        fee_ = Resource::feeInvalidRequest;
        return;
    }

    uint256 hash;

    // VFALCO TODO There should be no use of memcpy() throughout the program.
    //        TODO Clean up this magic number
    //
    memcpy (hash.begin (), m->hash ().data (), 32);

    if (m->status () == protocol::tsHAVE)
    {
        std::lock_guard<std::mutex> sl(recentLock_);

        if (std::find (recentTxSets_.begin (),
            recentTxSets_.end (), hash) != recentTxSets_.end ())
        {
            fee_ = Resource::feeUnwantedData;
            return;
        }

        if (recentTxSets_.size () == 128)
            recentTxSets_.pop_front ();

        recentTxSets_.push_back (hash);
    }
}

void
PeerImp::onMessage (std::shared_ptr <protocol::TMValidation> const& m)
{
    error_code ec;
    auto const closeTime = app_.timeKeeper().closeTime();

    if (m->has_hops() && ! slot_->cluster())
        m->set_hops(m->hops() + 1);

    if (m->validation ().size () < 50)
    {
        JLOG(p_journal_.warn()) << "Validation: Too small";
        fee_ = Resource::feeInvalidRequest;
        return;
    }

    try
    {
        STValidation::pointer val;
        {
            SerialIter sit (makeSlice(m->validation()));
            val = std::make_shared <
                STValidation> (std::ref (sit), false);
            val->setSeen (closeTime);
        }

        if (! app_.getValidations().current (val))
        {
            JLOG(p_journal_.trace()) << "Validation: Not current";
            fee_ = Resource::feeUnwantedData;
            return;
        }

        if (! app_.getHashRouter ().addSuppressionPeer(
            sha512Half(makeSlice(m->validation())), id_))
        {
            JLOG(p_journal_.trace()) << "Validation: duplicate";
            return;
        }

        auto const isTrusted =
            app_.validators().trusted(val->getSignerPublic ());

        if (!isTrusted && (sanity_.load () == Sanity::insane))
        {
            JLOG(p_journal_.debug()) <<
                "Validation: dropping untrusted from insane peer";
        }
        if (isTrusted || !app_.getFeeTrack ().isLoadedLocal ())
        {
            std::weak_ptr<PeerImp> weak = shared_from_this();
            app_.getJobQueue ().addJob (
                isTrusted ? jtVALIDATION_t : jtVALIDATION_ut,
                "recvValidation->checkValidation",
                [weak, val, isTrusted, m] (Job&)
                {
                    if (auto peer = weak.lock())
                        peer->checkValidation(
                            val,
                            isTrusted,
                            m);
                });
        }
        else
        {
            JLOG(p_journal_.debug()) <<
                "Validation: Dropping UNTRUSTED (load)";
        }
    }
    catch (std::exception const& e)
    {
        JLOG(p_journal_.warn()) <<
            "Validation: Exception, " << e.what();
        fee_ = Resource::feeInvalidRequest;
    }
}

void
PeerImp::onMessage (std::shared_ptr <protocol::TMGetObjectByHash> const& m)
{
    protocol::TMGetObjectByHash& packet = *m;

    if (packet.query ())
    {
        // this is a query
        if (send_queue_.size() >= Tuning::dropSendQueue)
        {
            JLOG(p_journal_.debug()) << "GetObject: Large send queue";
            return;
        }


        if (packet.type () == protocol::TMGetObjectByHash::otFETCH_PACK)
        {
            doFetchPack (m);
            return;
        }

        fee_ = Resource::feeMediumBurdenPeer;

        protocol::TMGetObjectByHash reply;

        reply.set_query (false);

        if (packet.has_seq ())
            reply.set_seq (packet.seq ());

        reply.set_type (packet.type ());

        if (packet.has_ledgerhash ())
            reply.set_ledgerhash (packet.ledgerhash ());

        // This is a very minimal implementation
        for (int i = 0; i < packet.objects_size (); ++i)
        {
            uint256 hash;
            const protocol::TMIndexedObject& obj = packet.objects (i);

            if (obj.has_hash () && (obj.hash ().size () == (256 / 8)))
            {
                memcpy (hash.begin (), obj.hash ().data (), 256 / 8);
                // VFALCO TODO Move this someplace more sensible so we dont
                //             need to inject the NodeStore interfaces.
                std::shared_ptr<NodeObject> hObj =
                    app_.getNodeStore ().fetch (hash);

                if (hObj)
                {
                    protocol::TMIndexedObject& newObj = *reply.add_objects ();
                    newObj.set_hash (hash.begin (), hash.size ());
                    newObj.set_data (&hObj->getData ().front (),
                        hObj->getData ().size ());

                    if (obj.has_nodeid ())
                        newObj.set_index (obj.nodeid ());

                    // VFALCO NOTE "seq" in the message is obsolete
                }
            }
        }

        JLOG(p_journal_.trace()) <<
            "GetObj: " << reply.objects_size () <<
                " of " << packet.objects_size ();
        send (std::make_shared<Message> (reply, protocol::mtGET_OBJECTS));
    }
    else
    {
        // this is a reply
        std::uint32_t pLSeq = 0;
        bool pLDo = true;
        bool progress = false;

        for (int i = 0; i < packet.objects_size (); ++i)
        {
            const protocol::TMIndexedObject& obj = packet.objects (i);

            if (obj.has_hash () && (obj.hash ().size () == (256 / 8)))
            {
                if (obj.has_ledgerseq ())
                {
                    if (obj.ledgerseq () != pLSeq)
                    {
                        if (pLDo && (pLSeq != 0))
                        {
                            JLOG(p_journal_.debug()) <<
                                "GetObj: Full fetch pack for " << pLSeq;
                        }
                        pLSeq = obj.ledgerseq ();
                        pLDo = !app_.getLedgerMaster ().haveLedger (pLSeq);

                        if (!pLDo)
                        {
                            JLOG(p_journal_.debug()) <<
                                "GetObj: Late fetch pack for " << pLSeq;
                        }
                        else
                            progress = true;
                    }
                }

                if (pLDo)
                {
                    uint256 hash;
                    memcpy (hash.begin (), obj.hash ().data (), 256 / 8);

                    std::shared_ptr< Blob > data (
                        std::make_shared< Blob > (
                            obj.data ().begin (), obj.data ().end ()));

                    app_.getLedgerMaster ().addFetchPack (hash, data);
                }
            }
        }

        if (pLDo && (pLSeq != 0))
        {
            JLOG(p_journal_.debug()) <<
                "GetObj: Partial fetch pack for " << pLSeq;
        }
        if (packet.type () == protocol::TMGetObjectByHash::otFETCH_PACK)
            app_.getLedgerMaster ().gotFetchPack (progress, pLSeq);
    }
}

//--------------------------------------------------------------------------

void
PeerImp::addLedger (uint256 const& hash)
{
    std::lock_guard<std::mutex> sl(recentLock_);

    if (std::find (recentLedgers_.begin(),
        recentLedgers_.end(), hash) != recentLedgers_.end())
        return;

    // VFALCO TODO See if a sorted vector would be better.

    if (recentLedgers_.size () == 128)
        recentLedgers_.pop_front ();

    recentLedgers_.push_back (hash);
}

void
PeerImp::doFetchPack (const std::shared_ptr<protocol::TMGetObjectByHash>& packet)
{
    // VFALCO TODO Invert this dependency using an observer and shared state object.
    // Don't queue fetch pack jobs if we're under load or we already have
    // some queued.
    if (app_.getFeeTrack ().isLoadedLocal () ||
        (app_.getLedgerMaster().getValidatedLedgerAge() > 40s) ||
        (app_.getJobQueue().getJobCount(jtPACK) > 10))
    {
        JLOG(p_journal_.info()) << "Too busy to make fetch pack";
        return;
    }

    if (packet->ledgerhash ().size () != 32)
    {
        JLOG(p_journal_.warn()) << "FetchPack hash size malformed";
        fee_ = Resource::feeInvalidRequest;
        return;
    }

    fee_ = Resource::feeHighBurdenPeer;

    uint256 hash;
    memcpy (hash.begin (), packet->ledgerhash ().data (), 32);

    std::weak_ptr<PeerImp> weak = shared_from_this();
    auto elapsed = UptimeTimer::getInstance().getElapsedSeconds();
    auto const pap = &app_;
    app_.getJobQueue ().addJob (
        jtPACK, "MakeFetchPack",
        [pap, weak, packet, hash, elapsed] (Job&) {
            pap->getLedgerMaster().makeFetchPack(
                weak, packet, hash, elapsed);
        });
}

void
PeerImp::checkTransaction (int flags,
    bool checkSignature, std::shared_ptr<STTx const> const& stx)
{
    // VFALCO TODO Rewrite to not use exceptions
    try
    {
        // Expired?
        if (stx->isFieldPresent(sfLastLedgerSequence) &&
            (stx->getFieldU32 (sfLastLedgerSequence) <
            app_.getLedgerMaster().getValidLedgerIndex()))
        {
            app_.getHashRouter().setFlags(stx->getTransactionID(), SF_BAD);
            charge (Resource::feeUnwantedData);
            return;
        }

        if (checkSignature)
        {
            // Check the signature before handing off to the job queue.
            auto valid = checkValidity(app_.getHashRouter(), *stx,
                app_.getLedgerMaster().getValidatedRules(),
                    app_.config());
            if (valid.first != Validity::Valid)
            {
                if (!valid.second.empty())
                {
                    JLOG(p_journal_.trace()) <<
                        "Exception checking transaction: " <<
                            valid.second;
                }

                // Probably not necessary to set SF_BAD, but doesn't hurt.
                app_.getHashRouter().setFlags(stx->getTransactionID(), SF_BAD);
                charge(Resource::feeInvalidSignature);
                return;
            }
        }
        else
        {
            forceValidity(app_.getHashRouter(),
                stx->getTransactionID(), Validity::Valid);
        }

        std::string reason;
        auto tx = std::make_shared<Transaction> (
            stx, reason, app_);

        if (tx->getStatus () == INVALID)
        {
            if (! reason.empty ())
            {
                JLOG(p_journal_.trace()) <<
                    "Exception checking transaction: " << reason;
            }
            app_.getHashRouter ().setFlags (stx->getTransactionID (), SF_BAD);
            charge (Resource::feeInvalidSignature);
            return;
        }

        bool const trusted (flags & SF_TRUSTED);
        app_.getOPs ().processTransaction (
            tx, trusted, false, NetworkOPs::FailHard::no);
    }
    catch (std::exception const&)
    {
        app_.getHashRouter ().setFlags (stx->getTransactionID (), SF_BAD);
        charge (Resource::feeBadData);
    }
}

// Called from our JobQueue
void
PeerImp::checkPropose (Job& job,
    std::shared_ptr <protocol::TMProposeSet> const& packet,
        RCLCxPeerPos::pointer peerPos)
{
    bool isTrusted = (job.getType () == jtPROPOSAL_t);

    JLOG(p_journal_.trace()) <<
        "Checking " << (isTrusted ? "trusted" : "UNTRUSTED") << " proposal";

    assert (packet);
    protocol::TMProposeSet& set = *packet;

    if (! cluster() && !peerPos->checkSign ())
    {
        JLOG(p_journal_.warn()) <<
            "Proposal fails sig check";
        charge (Resource::feeInvalidSignature);
        return;
    }

    if (isTrusted)
    {
        app_.getOPs ().processTrustedProposal (
            peerPos, packet, calcNodeID (publicKey_));
    }
    else
    {
        if (app_.getOPs().getConsensusLCL() == peerPos->proposal().prevLedger())
        {
            // relay untrusted proposal
            JLOG(p_journal_.trace()) <<
                "relaying UNTRUSTED proposal";
            overlay_.relay(set, peerPos->getSuppressionID());
        }
        else
        {
            JLOG(p_journal_.debug()) <<
                "Not relaying UNTRUSTED proposal";
        }
    }
}

void
PeerImp::checkValidation (STValidation::pointer val,
    bool isTrusted, std::shared_ptr<protocol::TMValidation> const& packet)
{
    try
    {
        // VFALCO Which functions throw?
        uint256 signingHash = val->getSigningHash();
        if (! cluster() && !val->isValid (signingHash))
        {
            JLOG(p_journal_.warn()) <<
                "Validation is invalid";
            charge (Resource::feeInvalidRequest);
            return;
        }

        if (app_.getOPs ().recvValidation(
                val, std::to_string(id())))
            overlay_.relay(*packet, signingHash);
    }
    catch (std::exception const&)
    {
        JLOG(p_journal_.trace()) <<
            "Exception processing validation";
        charge (Resource::feeInvalidRequest);
    }
}

// Returns the set of peers that can help us get
// the TX tree with the specified root hash.
//
static
std::shared_ptr<PeerImp>
getPeerWithTree (OverlayImpl& ov,
    uint256 const& rootHash, PeerImp const* skip)
{
    std::shared_ptr<PeerImp> ret;
    int retScore = 0;

    ov.for_each([&](std::shared_ptr<PeerImp>&& p)
    {
        if (p->hasTxSet(rootHash) && p.get() != skip)
        {
            auto score = p->getScore (true);
            if (! ret || (score > retScore))
            {
                ret = std::move(p);
                retScore = score;
            }
        }
    });

    return ret;
}

// Returns the set of peers that claim
// to have the specified ledger.
//
static
std::shared_ptr<PeerImp>
getPeerWithLedger (OverlayImpl& ov,
    uint256 const& ledgerHash, LedgerIndex ledger,
        PeerImp const* skip)
{
    std::shared_ptr<PeerImp> ret;
    int retScore = 0;

    ov.for_each([&](std::shared_ptr<PeerImp>&& p)
    {
        if (p->hasLedger(ledgerHash, ledger) &&
                p.get() != skip)
        {
            auto score = p->getScore (true);
            if (! ret || (score > retScore))
            {
                ret = std::move(p);
                retScore = score;
            }
        }
    });

    return ret;
}

// VFALCO NOTE This function is way too big and cumbersome.
void
PeerImp::getLedger (std::shared_ptr<protocol::TMGetLedger> const& m)
{
    protocol::TMGetLedger& packet = *m;
    std::shared_ptr<SHAMap> shared;
    SHAMap const* map = nullptr;
    protocol::TMLedgerData reply;
    bool fatLeaves = true;

    if (packet.has_requestcookie ())
        reply.set_requestcookie (packet.requestcookie ());

    std::string logMe;

    if (packet.itype () == protocol::liTS_CANDIDATE)
    {
        // Request is for a transaction candidate set
        JLOG(p_journal_.trace()) << "GetLedger: Tx candidate set";

        if ((!packet.has_ledgerhash () || packet.ledgerhash ().size () != 32))
        {
            charge (Resource::feeInvalidRequest);
            JLOG(p_journal_.warn()) << "GetLedger: Tx candidate set invalid";
            return;
        }

        uint256 txHash;
        memcpy (txHash.begin (), packet.ledgerhash ().data (), 32);

        shared = app_.getInboundTransactions().getSet (txHash, false);
        map = shared.get();

        if (! map)
        {
            if (packet.has_querytype () && !packet.has_requestcookie ())
            {
                JLOG(p_journal_.debug()) << "GetLedger: Routing Tx set request";

                auto const v = getPeerWithTree(
                    overlay_, txHash, this);
                if (! v)
                {
                    JLOG(p_journal_.info()) << "GetLedger: Route TX set failed";
                    return;
                }

                packet.set_requestcookie (id ());
                v->send (std::make_shared<Message> (
                    packet, protocol::mtGET_LEDGER));
                return;
            }

            JLOG(p_journal_.debug()) << "GetLedger: Can't provide map ";
            charge (Resource::feeInvalidRequest);
            return;
        }

        reply.set_ledgerseq (0);
        reply.set_ledgerhash (txHash.begin (), txHash.size ());
        reply.set_type (protocol::liTS_CANDIDATE);
        fatLeaves = false; // We'll already have most transactions
    }
    else
    {
        if (send_queue_.size() >= Tuning::dropSendQueue)
        {
            JLOG(p_journal_.debug()) << "GetLedger: Large send queue";
            return;
        }

        if (app_.getFeeTrack().isLoadedLocal() && ! cluster())
        {
            JLOG(p_journal_.debug()) << "GetLedger: Too busy";
            return;
        }

        // Figure out what ledger they want
        JLOG(p_journal_.trace()) << "GetLedger: Received";
        std::shared_ptr<Ledger const> ledger;

        if (packet.has_ledgerhash ())
        {
            uint256 ledgerhash;

            if (packet.ledgerhash ().size () != 32)
            {
                charge (Resource::feeInvalidRequest);
                JLOG(p_journal_.warn()) << "GetLedger: Invalid request";
                return;
            }

            memcpy (ledgerhash.begin (), packet.ledgerhash ().data (), 32);
            logMe += "LedgerHash:";
            logMe += to_string (ledgerhash);
            ledger = app_.getLedgerMaster ().getLedgerByHash (ledgerhash);

            if (!ledger)
            {
                JLOG(p_journal_.trace()) <<
                    "GetLedger: Don't have " << ledgerhash;
            }
            if (!ledger && (packet.has_querytype () &&
                !packet.has_requestcookie ()))
            {
                std::uint32_t seq = 0;

                if (packet.has_ledgerseq ())
                    seq = packet.ledgerseq ();

                auto const v = getPeerWithLedger(
                    overlay_, ledgerhash, seq, this);
                if (! v)
                {
                    JLOG(p_journal_.trace()) << "GetLedger: Cannot route";
                    return;
                }

                packet.set_requestcookie (id ());
                v->send (std::make_shared<Message>(
                    packet, protocol::mtGET_LEDGER));
                JLOG(p_journal_.debug()) << "GetLedger: Request routed";
                return;
            }
        }
        else if (packet.has_ledgerseq ())
        {
            if (packet.ledgerseq() <
                    app_.getLedgerMaster().getEarliestFetch())
            {
                JLOG(p_journal_.debug()) << "GetLedger: Early ledger request";
                return;
            }
            ledger = app_.getLedgerMaster ().getLedgerBySeq (
                packet.ledgerseq ());
            if (! ledger)
            {
                JLOG(p_journal_.debug()) <<
                    "GetLedger: Don't have " << packet.ledgerseq ();
            }
        }
        else if (packet.has_ltype () && (packet.ltype () == protocol::ltCLOSED) )
        {
            ledger = app_.getLedgerMaster ().getClosedLedger ();
            assert(! ledger->open());
            // VFALCO ledger should never be null!
            // VFALCO How can the closed ledger be open?
        #if 0
            if (ledger && ledger->info().open)
                ledger = app_.getLedgerMaster ().getLedgerBySeq (
                    ledger->info().seq - 1);
        #endif
        }
        else
        {
            charge (Resource::feeInvalidRequest);
            JLOG(p_journal_.warn()) << "GetLedger: Unknown request";
            return;
        }

        if ((!ledger) || (packet.has_ledgerseq () && (
            packet.ledgerseq () != ledger->info().seq)))
        {
            charge (Resource::feeInvalidRequest);

            if (ledger)
            {
                JLOG(p_journal_.warn()) << "GetLedger: Invalid sequence";
            }
            return;
        }

        if (!packet.has_ledgerseq() && (ledger->info().seq <
            app_.getLedgerMaster().getEarliestFetch()))
        {
            JLOG(p_journal_.debug()) << "GetLedger: Early ledger request";
            return;
        }

        // Fill out the reply
        auto const lHash = ledger->info().hash;
        reply.set_ledgerhash (lHash.begin (), lHash.size ());
        reply.set_ledgerseq (ledger->info().seq);
        reply.set_type (packet.itype ());

        if (packet.itype () == protocol::liBASE)
        {
            // they want the ledger base data
            JLOG(p_journal_.trace()) << "GetLedger: Base data";
            Serializer nData (128);
            addRaw(ledger->info(), nData);
            reply.add_nodes ()->set_nodedata (
                nData.getDataPtr (), nData.getLength ());

            auto const& stateMap = ledger->stateMap ();
            if (stateMap.getHash() != zero)
            {
                // return account state root node if possible
                Serializer rootNode (768);
                if (stateMap.getRootNode(rootNode, snfWIRE))
                {
                    reply.add_nodes ()->set_nodedata (
                        rootNode.getDataPtr (), rootNode.getLength ());

                    if (ledger->info().txHash != zero)
                    {
                        auto const& txMap = ledger->txMap ();

                        if (txMap.getHash() != zero)
                        {
                            rootNode.erase ();

                            if (txMap.getRootNode (rootNode, snfWIRE))
                                reply.add_nodes ()->set_nodedata (
                                    rootNode.getDataPtr (),
                                    rootNode.getLength ());
                        }
                    }
                }
            }

            Message::pointer oPacket = std::make_shared<Message> (
                reply, protocol::mtLEDGER_DATA);
            send (oPacket);
            return;
        }

        if (packet.itype () == protocol::liTX_NODE)
        {
            map = &ledger->txMap ();
            logMe += " TX:";
            logMe += to_string (map->getHash ());
        }
        else if (packet.itype () == protocol::liAS_NODE)
        {
            map = &ledger->stateMap ();
            logMe += " AS:";
            logMe += to_string (map->getHash ());
        }
    }

    if (!map || (packet.nodeids_size () == 0))
    {
        JLOG(p_journal_.warn()) <<
            "GetLedger: Can't find map or empty request";
        charge (Resource::feeInvalidRequest);
        return;
    }

    JLOG(p_journal_.trace()) << "GetLedger: " << logMe;

    auto const depth =
        packet.has_querydepth() ?
            (std::min(packet.querydepth(), 3u)) :
            (isHighLatency() ? 2 : 1);

    for (int i = 0;
            (i < packet.nodeids().size() &&
            (reply.nodes().size() < Tuning::maxReplyNodes)); ++i)
    {
        SHAMapNodeID mn (packet.nodeids (i).data (), packet.nodeids (i).size ());

        if (!mn.isValid ())
        {
            JLOG(p_journal_.warn()) << "GetLedger: Invalid node " << logMe;
            charge (Resource::feeInvalidRequest);
            return;
        }

        std::vector<SHAMapNodeID> nodeIDs;
        std::vector< Blob > rawNodes;

        try
        {
            // We are guaranteed that map is non-null, but we need to check
            // to keep the compiler happy.
            if (map && map->getNodeFat (mn, nodeIDs, rawNodes, fatLeaves, depth))
            {
                assert (nodeIDs.size () == rawNodes.size ());
                JLOG(p_journal_.trace()) <<
                    "GetLedger: getNodeFat got " << rawNodes.size () << " nodes";
                std::vector<SHAMapNodeID>::iterator nodeIDIterator;
                std::vector< Blob >::iterator rawNodeIterator;

                for (nodeIDIterator = nodeIDs.begin (),
                        rawNodeIterator = rawNodes.begin ();
                            nodeIDIterator != nodeIDs.end ();
                                ++nodeIDIterator, ++rawNodeIterator)
                {
                    Serializer nID (33);
                    nodeIDIterator->addIDRaw (nID);
                    protocol::TMLedgerNode* node = reply.add_nodes ();
                    node->set_nodeid (nID.getDataPtr (), nID.getLength ());
                    node->set_nodedata (&rawNodeIterator->front (),
                        rawNodeIterator->size ());
                }
            }
            else
                JLOG(p_journal_.warn()) <<
                    "GetLedger: getNodeFat returns false";
        }
        catch (std::exception&)
        {
            std::string info;

            if (packet.itype () == protocol::liTS_CANDIDATE)
                info = "TS candidate";
            else if (packet.itype () == protocol::liBASE)
                info = "Ledger base";
            else if (packet.itype () == protocol::liTX_NODE)
                info = "TX node";
            else if (packet.itype () == protocol::liAS_NODE)
                info = "AS node";

            if (!packet.has_ledgerhash ())
                info += ", no hash specified";

            JLOG(p_journal_.warn()) <<
                "getNodeFat( " << mn << ") throws exception: " << info;
        }
    }

    JLOG(p_journal_.info()) <<
        "Got request for " << packet.nodeids().size() << " nodes at depth " <<
        depth << ", return " << reply.nodes().size() << " nodes";

    Message::pointer oPacket = std::make_shared<Message> (
        reply, protocol::mtLEDGER_DATA);
    send (oPacket);
}

void
PeerImp::peerTXData (uint256 const& hash,
    std::shared_ptr <protocol::TMLedgerData> const& pPacket,
        beast::Journal journal)
{
    app_.getInboundTransactions().gotData (hash, shared_from_this(), pPacket);
}

int
PeerImp::getScore (bool haveItem) const
{
   // Random component of score, used to break ties and avoid
   // overloading the "best" peer
   static const int spRandomMax = 9999;

   // Score for being very likely to have the thing we are
   // look for; should be roughly spRandomMax
   static const int spHaveItem = 10000;

   // Score reduction for each millisecond of latency; should
   // be roughly spRandomMax divided by the maximum reasonable
   // latency
   static const int spLatency = 30;

   // Penalty for unknown latency; should be roughly spRandomMax
   static const int spNoLatency = 8000;

   int score = rand_int(spRandomMax);

   if (haveItem)
       score += spHaveItem;

   std::chrono::milliseconds latency;
   {
       std::lock_guard<std::mutex> sl (recentLock_);
       latency = latency_;
   }

   if (latency != std::chrono::milliseconds (-1))
       score -= latency.count() * spLatency;
   else
       score -= spNoLatency;

   return score;
}

bool
PeerImp::isHighLatency() const
{
    std::lock_guard<std::mutex> sl (recentLock_);
    return latency_.count() >= Tuning::peerHighLatency;
}

} // ripple<|MERGE_RESOLUTION|>--- conflicted
+++ resolved
@@ -448,13 +448,9 @@
                 shared_from_this(), reason));
     if (socket_.is_open())
     {
-<<<<<<< HEAD
-        JLOG (journal_.warn()) << reason;
-=======
         JLOG (journal_.warn()) <<
             (name_.empty() ? remote_address_.to_string() : name_) <<
                 " failed: " << reason;
->>>>>>> 208028a1
     }
     close();
 }
