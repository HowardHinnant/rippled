--- conflicted
+++ resolved
@@ -461,13 +461,10 @@
 REGISTER_FIX    (fixFillOrKill,                 Supported::yes, VoteBehavior::DefaultNo);
 REGISTER_FIX    (fixNFTokenReserve,             Supported::yes, VoteBehavior::DefaultNo);
 REGISTER_FIX    (fixInnerObjTemplate,           Supported::yes, VoteBehavior::DefaultNo);
-<<<<<<< HEAD
+REGISTER_FIX    (fixAMMOverflowOffer,           Supported::yes, VoteBehavior::DefaultYes);
 REGISTER_FEATURE(PriceOracle,                   Supported::yes, VoteBehavior::DefaultNo);
 REGISTER_FIX    (fixEmptyDID,                   Supported::yes, VoteBehavior::DefaultNo);
 REGISTER_FIX    (fixXChainRewardRounding,       Supported::yes, VoteBehavior::DefaultNo);
-=======
-REGISTER_FIX    (fixAMMOverflowOffer,           Supported::yes, VoteBehavior::DefaultYes);
->>>>>>> 2d1854f3
 
 // The following amendments are obsolete, but must remain supported
 // because they could potentially get enabled.
